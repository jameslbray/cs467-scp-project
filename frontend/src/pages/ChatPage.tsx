import { MoonIcon, SunIcon } from "@heroicons/react/24/outline";
import type React from "react";
import { useEffect, useState } from "react";
import type { UserStatusIntf } from "../App";
import ChatList from "../components/ChatList";
import RoomList from "../components/RoomList";
import UserStatus from "../components/UserStatus";
<<<<<<< HEAD
=======
import ConnectedUsers from "../components/ConnectedUsers";
>>>>>>> a2bf01cb
import { useAuth, useTheme } from "../contexts";
import { useSocketContext } from "../contexts/socket/socketContext";
import { useSocketEvent } from "../contexts/socket/useSocket";
import type { Room } from "../hooks/useFetchRooms";
import { ServerEvents } from "../types/serverEvents";

const ChatPage: React.FC = () => {
	const { darkMode, toggleDarkMode } = useTheme();
	const { user, logout } = useAuth();
	const { isConnected } = useSocketContext();
	const [friends, setFriends] = useState<Record<string, UserStatusIntf>>({});
	const [friendCount, setFriendCount] = useState(0);
	const [selectedRoom, setSelectedRoom] = useState<Room | null>(null);

	// Listen for initial friend statuses
	useSocketEvent<{ statuses: Record<string, UserStatusIntf> }>(
		ServerEvents.FRIEND_STATUSES,
		(data) => {
			setFriends(data.statuses);
		},
	);

	// Listen for individual friend status changes
	useSocketEvent<UserStatusIntf>(ServerEvents.FRIEND_STATUS_CHANGED, (data) => {
		setFriends((prev) => ({ ...prev, [data.user_id]: data }));
	});

	// Update friend count when friends change
	useEffect(() => {
		setFriendCount(Object.keys(friends).length);
	}, [friends]);

	if (!user) {
		return (
			<div className="flex items-center justify-center min-h-screen bg-gray-100 dark:bg-gray-900">
				<div className="animate-spin rounded-full h-12 w-12 border-t-2 border-b-2 border-primary-500" />
			</div>
		);
	}

	return (
		<div className="min-h-screen bg-gray-100 dark:bg-gray-900 transition-colors duration-200">
			{/* Header/Navigation */}
			<header className="bg-white dark:bg-gray-800 shadow-sm">
				<div className="max-w-7xl mx-auto px-4 sm:px-6 lg:px-8">
					<div className="flex justify-between items-center h-16">
						<div className="flex items-center">
							<UserStatus />
						</div>
						<div className="flex items-center space-x-4">
							{/* Dark mode toggle */}
							<button
								type="button"
								onClick={toggleDarkMode}
								className="p-2 rounded-full text-gray-500 dark:text-gray-400 hover:bg-gray-200 dark:hover:bg-gray-700 focus:outline-none"
								aria-label={
									darkMode ? "Switch to light mode" : "Switch to dark mode"
								}
							>
								{darkMode ? (
									<SunIcon className="h-6 w-6" />
								) : (
									<MoonIcon className="h-6 w-6" />
								)}
							</button>

							{/* Connection status indicator */}
							<div className="flex items-center">
								<div
									className={`h-2 w-2 rounded-full mr-2 ${isConnected ? "bg-green-500" : "bg-red-500"}`}
								/>
								<span className="text-sm text-gray-700 dark:text-gray-300">
									{isConnected ? "Connected" : "Disconnected"}
								</span>
							</div>

							{/* Friend count */}
							<div className="text-sm text-gray-700 dark:text-gray-300">
								{friendCount} {friendCount === 1 ? "friend" : "friends"} online
							</div>

							{/* Logout button */}
							<button
								type="button"
								onClick={logout}
								className="ml-4 px-3 py-1 text-sm text-white bg-red-600 hover:bg-red-700 rounded-md focus:outline-none"
							>
								Logout
							</button>
						</div>
					</div>
				</div>
			</header>

			{/* Main content */}
			<main className="max-w-7xl mx-auto px-4 sm:px-6 lg:px-8 py-8">
				<div className="grid grid-cols-1 lg:grid-cols-3 gap-8">
					{/* Sidebar with status */}
					<div className="lg:col-span-1">
						<RoomList onSelectRoom={setSelectedRoom} />
<<<<<<< HEAD
					</div>

=======
						<ConnectedUsers />
					</div>
>>>>>>> a2bf01cb
					{/* Chat panel */}
					<div className="lg:col-span-2">
						{selectedRoom ? (
							<ChatList roomId={selectedRoom._id} />
						) : (
							<div className="flex items-center justify-center h-full text-gray-500 dark:text-gray-400">
								Select a room to start chatting
							</div>
						)}
					</div>
				</div>
			</main>
		</div>
	);
};

export default ChatPage;<|MERGE_RESOLUTION|>--- conflicted
+++ resolved
@@ -5,10 +5,7 @@
 import ChatList from "../components/ChatList";
 import RoomList from "../components/RoomList";
 import UserStatus from "../components/UserStatus";
-<<<<<<< HEAD
-=======
 import ConnectedUsers from "../components/ConnectedUsers";
->>>>>>> a2bf01cb
 import { useAuth, useTheme } from "../contexts";
 import { useSocketContext } from "../contexts/socket/socketContext";
 import { useSocketEvent } from "../contexts/socket/useSocket";
@@ -109,13 +106,8 @@
 					{/* Sidebar with status */}
 					<div className="lg:col-span-1">
 						<RoomList onSelectRoom={setSelectedRoom} />
-<<<<<<< HEAD
-					</div>
-
-=======
 						<ConnectedUsers />
 					</div>
->>>>>>> a2bf01cb
 					{/* Chat panel */}
 					<div className="lg:col-span-2">
 						{selectedRoom ? (
