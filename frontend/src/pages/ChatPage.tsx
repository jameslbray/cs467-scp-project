--- conflicted
+++ resolved
@@ -1,13 +1,12 @@
+import { BellIcon } from '@heroicons/react/24/outline';
 import type React from 'react';
-<<<<<<< HEAD
-import { useEffect, useState } from 'react';
-=======
 import { useEffect, useRef, useState } from 'react';
-import AddNotificationTest from '../components/AddNotificationTest';
->>>>>>> e67ec78b
 import ChatList from '../components/ChatList';
+import FriendsList from '../components/FriendsList';
 import LoadingSpinner from '../components/LoadingSpinner';
 import RoomList from '../components/RoomList';
+import SearchUsers from '../components/SearchUsers';
+import UserStatus from '../components/UserStatus';
 import { useAuth } from '../contexts';
 import { useSocketContext } from '../contexts/socket/socketContext';
 import { useSocketEvent } from '../contexts/socket/useSocket';
@@ -17,37 +16,22 @@
 import type { FriendConnection } from '../types/friendsTypes';
 import type { NotificationResponseType } from '../types/notificationType';
 import { ServerEvents } from '../types/serverEvents';
-<<<<<<< HEAD
-=======
 import { getFriendId } from '../utils/friendsUtils';
->>>>>>> e67ec78b
 
 const ChatPage: React.FC = () => {
 	const { user, isLoading: authLoading } = useAuth();
 	const { isConnected, socket } = useSocketContext();
-<<<<<<< HEAD
-	const [selectedRoom, setSelectedRoom] = useState<Room | null>(null);
-	const { rooms, loading: roomsLoading } = useFetchRooms();
-
-	// Listen for new notification events
-	useSocketEvent<NotificationResponseType>(ServerEvents.NEW_NOTIFICATION, () => {
-=======
 	const [friends, setFriends] = useState<Record<string, FriendConnection>>({});
 	const [enrichedFriends, setEnrichedFriends] = useState<Record<string, FriendConnection>>({});
 	const [selectedRoom, setSelectedRoom] = useState<Room | null>(null);
 	const { rooms, loading: roomsLoading } = useFetchRooms();
-	// Add state for new notification indicator
 	const [hasNewNotification, setHasNewNotification] = useState(false);
 	const requestedFriendsRef = useRef(false);
 
 	// Listen for individual friend status changes
 	useSocketEvent<FriendConnection[]>(ServerEvents.GET_FRIENDS_SUCCESS, (data) => {
-		console.log('Received friends list:', data);
-		console.log('Type of data:', typeof data, 'Is array:', Array.isArray(data));
 		setFriends((prev: Record<string, FriendConnection>) => {
 			const updatedFriends: Record<string, FriendConnection> = { ...prev };
-
-			// Check if data is an array
 			if (Array.isArray(data)) {
 				data.forEach((friend: FriendConnection) => {
 					if (friend && friend.user_id) {
@@ -63,12 +47,8 @@
 	});
 
 	// Listen for new notification events
-	useSocketEvent<NotificationResponseType>(ServerEvents.NEW_NOTIFICATION, (notification) => {
+	useSocketEvent<NotificationResponseType>(ServerEvents.NEW_NOTIFICATION, () => {
 		setHasNewNotification(true);
-		console.log('Received notification:', notification);
-
->>>>>>> e67ec78b
-		// Optional: Add sound notification
 		try {
 			const notificationSound = new Audio('../assets/notification-sound.mp3');
 			notificationSound.play().catch((e) => console.log('Auto-play prevented:', e));
@@ -77,8 +57,6 @@
 		}
 	});
 
-<<<<<<< HEAD
-=======
 	// Reset notification indicator when the notification bell is clicked
 	const handleNotificationBellClick = () => {
 		setHasNewNotification(false);
@@ -88,36 +66,26 @@
 	useEffect(() => {
 		const enrich = async () => {
 			if (user?.id && Object.keys(friends).length > 0) {
-				// Check if friends exist
 				try {
 					const enriched = await enrichConnectionsWithUsernames(friends, user.id);
 					setEnrichedFriends(enriched);
 				} catch (error) {
 					console.error('Error enriching friends data:', error);
-					// Don't clear existing data on error
 				}
 			} else if (user?.id && Object.keys(friends).length === 0) {
-				// If friends is empty but user exists, set enrichedFriends to empty too
 				setEnrichedFriends({});
 			}
 		};
-
-		// Controller to handle component unmount during async operation
 		const controller = new AbortController();
 		enrich();
 		return () => controller.abort();
 	}, [friends, user?.id]);
 
->>>>>>> e67ec78b
 	useEffect(() => {
 		if (isConnected && user && socket && !requestedFriendsRef.current) {
-			console.log('User before requesting friends:', user);
-			console.log('Socket before requesting friends:', socket);
-			console.log('Requesting friends list...');
 			socket.emit(ServerEvents.GET_FRIENDS, { userId: user.id });
 			requestedFriendsRef.current = true;
 		}
-		// Reset the flag if disconnected (optional, for reconnection scenarios)
 		if (!isConnected) {
 			requestedFriendsRef.current = false;
 		}
@@ -133,15 +101,6 @@
 		}
 	}, [rooms, roomsLoading, selectedRoom]);
 
-	// Debugging: Log friends and enrichedFriends changes
-	useEffect(() => {
-		console.log('Friends changed:', Object.keys(friends).length);
-	}, [friends]);
-
-	useEffect(() => {
-		console.log('Enriched friends changed:', Object.keys(enrichedFriends).length);
-	}, [enrichedFriends]);
-
 	if (authLoading || !isConnected) {
 		return <LoadingSpinner message='Connecting...' />;
 	}
@@ -156,8 +115,6 @@
 
 	return (
 		<div className='min-h-screen bg-gray-100 dark:bg-gray-900 transition-colors duration-200'>
-<<<<<<< HEAD
-=======
 			{/* Header/Navigation */}
 			<header className='bg-white dark:bg-gray-800 shadow-sm'>
 				<div className='max-w-7xl mx-auto px-4 sm:px-6 lg:px-8'>
@@ -167,29 +124,31 @@
 						</div>
 						<div className='flex items-center space-x-4'>
 							{/* Notifications */}
-							<div
-								className={hasNewNotification ? 'animate-pulse' : ''}
+							<button
+								className={`relative focus:outline-none ${
+									hasNewNotification ? 'animate-pulse' : ''
+								}`}
 								onClick={handleNotificationBellClick}
+								aria-label='Notifications'
+								type='button'
 							>
-								<NotificationBell />
-							</div>
-
+								<BellIcon className='h-6 w-6 text-gray-700 dark:text-gray-300' />
+								{hasNewNotification && (
+									<span className='absolute top-0 right-0 block h-2 w-2 rounded-full ring-2 ring-white dark:ring-gray-800 bg-red-500'></span>
+								)}
+							</button>
 							{/* Search users */}
 							<SearchUsers
 								onConnectionChange={() => {
 									// Refresh friend list when connections change
-									// This could trigger a refetch if needed
 								}}
 							/>
-
 							{/* Friends List */}
 							<FriendsList friends={enrichedFriends} />
 						</div>
 					</div>
 				</div>
 			</header>
-
->>>>>>> e67ec78b
 			{/* Main content */}
 			<main className='max-w-7xl mx-auto px-4 sm:px-6 lg:px-8 py-8'>
 				<div className='grid grid-cols-1 lg:grid-cols-3 gap-8 min-h-0'>
