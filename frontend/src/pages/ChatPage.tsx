--- conflicted
+++ resolved
@@ -7,14 +7,6 @@
 import { useSocketContext } from '../contexts/socket/socketContext';
 import type { Room } from '../hooks/useFetchRooms';
 import { useFetchRooms } from '../hooks/useFetchRooms';
-<<<<<<< HEAD
-
-const ChatPage: React.FC = () => {
-	const { user, isLoading: authLoading } = useAuth();
-	const { isConnected } = useSocketContext();
-	const [selectedRoom, setSelectedRoom] = useState<Room | null>(null);
-	const { rooms, loading: roomsLoading } = useFetchRooms();
-=======
 import { ServerEvents } from '../types/serverEvents';
 
 const ChatPage: React.FC = () => {
@@ -33,7 +25,6 @@
 			requestedFriendsRef.current = false;
 		}
 	}, [isConnected, user, socket]);
->>>>>>> a974a8d3
 
 	// Select 'general' room by default when rooms are loaded
 	useEffect(() => {
@@ -59,10 +50,7 @@
 
 	return (
 		<div className='min-h-screen bg-gray-100 dark:bg-gray-900 transition-colors duration-200'>
-<<<<<<< HEAD
-=======
-			
->>>>>>> a974a8d3
+
 			{/* Main content */}
 			<main className='max-w-7xl mx-auto px-4 sm:px-6 lg:px-8 py-8'>
 				<div className='grid grid-cols-1 lg:grid-cols-3 gap-8 min-h-0'>
