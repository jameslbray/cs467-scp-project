import type React from 'react';
<<<<<<< HEAD
=======
// import { useState } from 'react';
>>>>>>> a974a8d3
import { Navigate, Outlet } from 'react-router-dom';
import DarkModeToggle from '../components/DarkModeToggle';
import FriendsList from '../components/FriendsList';
import NotificationBell from '../components/NotificationsList';
import SearchUsers from '../components/SearchUsers';
import UserProfileMenu from '../components/UserProfileMenu';
import { useAuth } from '../contexts/auth/authContext';
<<<<<<< HEAD
import { FriendsProvider, useFriends } from '../contexts/friends/FriendsContext';
=======
// import { useSocketContext } from '../contexts/socket/socketContext';
// import { useSocketEvent } from '../contexts/socket/useSocket';
// import { ServerEvents } from '../types/serverEvents';
// // import type { UserStatusType } from '../types/userStatusType';
// import type { FriendConnection } from '../types/friendsTypes';

>>>>>>> a974a8d3

const AuthenticatedLayoutInner: React.FC = () => {
	const { isAuthenticated, isLoading } = useAuth();
<<<<<<< HEAD
	const { friends } = useFriends();
=======
	// useSocketContext();
	// const [friends, setFriends] = useState<Record<string, FriendConnection>>({});

	// // Listen for initial friend statuses
	// useSocketEvent<{ statuses: Record<string, FriendConnection> }>(
	// 	ServerEvents.FRIEND_STATUSES,
	// 	(data) => {
	// 		setFriends(data.statuses);
	// 	}
	// );

	// // Listen for individual friend status changes
	// useSocketEvent<FriendConnection>(ServerEvents.FRIEND_STATUS_CHANGED, (data) => {
	// 	setFriends((prev) => ({ ...prev, [data.user_id]: data }));
	// });
>>>>>>> a974a8d3

	if (isLoading) {
		return (
			<div className='flex items-center justify-center min-h-screen bg-gray-100 dark:bg-gray-900'>
				<div className='animate-spin rounded-full h-12 w-12 border-t-2 border-b-2 border-primary-500' />
			</div>
		);
	}

	if (!isAuthenticated) {
		return <Navigate to='/login' replace />;
	}

	return (
		<div className='min-h-screen bg-gray-100 dark:bg-gray-900'>
			{/* Header */}
			<header className='bg-white dark:bg-gray-800 shadow'>
				<div className='max-w-7xl mx-auto px-4 sm:px-6 lg:px-8 py-4'>
					<div className='flex justify-between items-center'>
						<h1 className='text-2xl font-bold text-gray-900 dark:text-white'>SycoLibre</h1>
						<div className='flex items-center space-x-4'>
							<NotificationBell />
							<SearchUsers />
							<FriendsList />
							<DarkModeToggle />
							<UserProfileMenu />
						</div>
					</div>
				</div>
			</header>

			{/* Main Content */}
			<main className='max-w-7xl mx-auto py-6 sm:px-6 lg:px-8'>
				<Outlet />
			</main>
		</div>
	);
};

const AuthenticatedLayout: React.FC = () => (
	<FriendsProvider>
		<AuthenticatedLayoutInner />
	</FriendsProvider>
);

export default AuthenticatedLayout;<|MERGE_RESOLUTION|>--- conflicted
+++ resolved
@@ -1,8 +1,5 @@
 import type React from 'react';
-<<<<<<< HEAD
-=======
 // import { useState } from 'react';
->>>>>>> a974a8d3
 import { Navigate, Outlet } from 'react-router-dom';
 import DarkModeToggle from '../components/DarkModeToggle';
 import FriendsList from '../components/FriendsList';
@@ -10,22 +7,15 @@
 import SearchUsers from '../components/SearchUsers';
 import UserProfileMenu from '../components/UserProfileMenu';
 import { useAuth } from '../contexts/auth/authContext';
-<<<<<<< HEAD
-import { FriendsProvider, useFriends } from '../contexts/friends/FriendsContext';
-=======
 // import { useSocketContext } from '../contexts/socket/socketContext';
 // import { useSocketEvent } from '../contexts/socket/useSocket';
 // import { ServerEvents } from '../types/serverEvents';
 // // import type { UserStatusType } from '../types/userStatusType';
 // import type { FriendConnection } from '../types/friendsTypes';
 
->>>>>>> a974a8d3
 
-const AuthenticatedLayoutInner: React.FC = () => {
+const AuthenticatedLayout: React.FC = () => {
 	const { isAuthenticated, isLoading } = useAuth();
-<<<<<<< HEAD
-	const { friends } = useFriends();
-=======
 	// useSocketContext();
 	// const [friends, setFriends] = useState<Record<string, FriendConnection>>({});
 
@@ -41,7 +31,6 @@
 	// useSocketEvent<FriendConnection>(ServerEvents.FRIEND_STATUS_CHANGED, (data) => {
 	// 	setFriends((prev) => ({ ...prev, [data.user_id]: data }));
 	// });
->>>>>>> a974a8d3
 
 	if (isLoading) {
 		return (
@@ -81,10 +70,5 @@
 	);
 };
 
-const AuthenticatedLayout: React.FC = () => (
-	<FriendsProvider>
-		<AuthenticatedLayoutInner />
-	</FriendsProvider>
-);
 
 export default AuthenticatedLayout;