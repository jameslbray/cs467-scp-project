--- conflicted
+++ resolved
@@ -4,17 +4,6 @@
 import { useAuth } from '../contexts/auth/authContext';
 
 const AuthenticatedLayout: React.FC = () => {
-<<<<<<< HEAD
-	const { token, isLoading } = useAuth();
-
-	if (isLoading) {
-		return (
-			<div className='flex items-center justify-center min-h-screen'>
-				<div className='animate-spin rounded-full h-12 w-12 border-t-2 border-b-2 border-primary-500' />
-			</div>
-		);
-	}
-=======
   const { isAuthenticated, isLoading, logout } = useAuth();
 
   if (isLoading) {
@@ -24,28 +13,11 @@
       </div>
     );
   }
->>>>>>> a5c16d5a
 
-	if (!token) {
-		return <Navigate to='/login' replace />;
-	}
+  if (!isAuthenticated) {
+    return <Navigate to="/login" replace />;
+  }
 
-<<<<<<< HEAD
-	return (
-		<div className='min-h-screen bg-gray-100 dark:bg-gray-900'>
-			{/* Header */}
-			<header className='bg-white dark:bg-gray-800 shadow'>
-				<div className='max-w-7xl mx-auto px-4 sm:px-6 lg:px-8 py-4'>
-					<div className='flex justify-between items-center'>
-						<h1 className='text-2xl font-bold text-gray-900 dark:text-white'>SycoLibre</h1>
-						<div className='flex items-center space-x-4'>
-							<DarkModeToggle />
-							{/* Add other header items here (profile, logout, etc.) */}
-						</div>
-					</div>
-				</div>
-			</header>
-=======
   return (
     <div className="min-h-screen bg-gray-100 dark:bg-gray-900">
       {/* Header */}
@@ -72,7 +44,6 @@
           </div>
         </div>
       </header>
->>>>>>> a5c16d5a
 
 			{/* Main Content */}
 			<main className='max-w-7xl mx-auto py-6 sm:px-6 lg:px-8'>
