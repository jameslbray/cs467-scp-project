// src/components/RoomList.tsx
import { ChatBubbleLeftRightIcon } from '@heroicons/react/24/solid';
import React, { useState } from 'react';
import { useAuth } from '../contexts';
import { useFriends } from '../contexts/friends/FriendsContext';
import { type Room, useFetchRooms } from '../hooks/useFetchRooms';
<<<<<<< HEAD
import { chatApi } from '../services/api';
=======
import { chatApi, userApi } from '../services/api';
import { fetchAcceptedFriends } from '../services/friendsAPI';
>>>>>>> a974a8d3
import type { FriendConnection } from '../types/friendsTypes';
import type { User } from '../types/userType';

interface RoomListProps {
	onSelectRoom: (room: Room) => void;
	newChatButton?: boolean;
}

const RoomList: React.FC<RoomListProps> = ({ onSelectRoom, newChatButton }) => {
	const { rooms, loading, error } = useFetchRooms();
	const { user, token } = useAuth();
	const { acceptedFriends } = useFriends();
	const [showModal, setShowModal] = useState(false);
	const [friends, setFriends] = useState<FriendConnection[]>([]);
	const [selectedFriendIds, setSelectedFriendIds] = useState<string[]>([]);
	const [roomName, setRoomName] = useState('');
	const [creating, setCreating] = useState(false);
	const [createError, setCreateError] = useState<string | null>(null);
	const [activeRoomId, setActiveRoomId] = useState<string | null>(null);
	const [userMap, setUserMap] = useState<Record<string, User>>({});

	const openModal = async () => {
		if (!user?.id || !token) return;
<<<<<<< HEAD
		setFriends(Object.values(acceptedFriends));
=======
		const accepted = await fetchAcceptedFriends(user.id, token);

		// Filter out duplicate friend connections by creating a friendId map
		const friendIdMap: Record<string, FriendConnection> = {};

		accepted.forEach(connection => {
			const friendId = connection.user_id === user.id ? connection.friend_id : connection.user_id;
			// Only keep the most recent connection for each unique friend ID
			if (!friendIdMap[friendId]) {
				friendIdMap[friendId] = connection;
			}
		});

		// Convert back to array with only unique friend connections
		const uniqueFriends = Object.values(friendIdMap);
		setFriends(uniqueFriends);

		// Now extract unique friend IDs
		const friendIds = Object.keys(friendIdMap);

		// Fetch user data for all unique friends
		if (friendIds.length > 0) {
			fetchUserData(friendIds);
		}

>>>>>>> a974a8d3
		setShowModal(true);
	};

	const closeModal = () => {
		setShowModal(false);
		setSelectedFriendIds([]);
		setRoomName('');
		setCreateError(null);
	};

	const handleFriendToggle = (id: string) => {
		setSelectedFriendIds((prev) =>
			prev.includes(id) ? prev.filter((fid) => fid !== id) : [...prev, id]
		);
	};

	const handleCreateRoom = async (e: React.FormEvent) => {
		e.preventDefault();
		if (!roomName.trim()) {
			setCreateError('Room name is required');
			return;
		}
		setCreating(true);
		setCreateError(null);
		try {
			await chatApi.createRoom({
				name: roomName,
				participant_ids: selectedFriendIds,
			});
			closeModal();
			window.location.reload(); // quick way to refresh room list
		} catch (err: unknown) {
			if (err instanceof Error) {
				setCreateError(err.message);
			} else {
				setCreateError('Failed to create room');
			}
		} finally {
			setCreating(false);
		}
	};

	// Fetch user data by IDs
	const fetchUserData = async (userIds: string[]) => {
		if (!userIds.length) return;

		try {
			const users = await userApi.getUsersByIds(userIds);

			const newUserMap: Record<string, User> = {};
			users.forEach((user: User) => {
				newUserMap[user.id] = user;
			});

			setUserMap(prev => ({ ...prev, ...newUserMap }));
		} catch (error) {
			console.error('Failed to fetch user details:', error);
		}
	};

	const handleSelectRoom = (room: Room) => {
		setActiveRoomId(room._id);
		onSelectRoom(room);
	};


	// Helper function to get display name
	const getUserDisplayName = (userId: string) => {
		// If we have the user in our map, return their username or display name
		if (userMap[userId]) {
			return userMap[userId].username ||
				userMap[userId].display_name ||
				userId.substring(0, 8) + '...';
		}
		// Fallback to truncated ID
		return userId.substring(0, 8) + '...';
	};


	if (loading) return <div>Loading rooms...</div>;
	if (error) return <div>Error: {error}</div>;

	return (
		<div className='bg-white dark:bg-gray-800 rounded-lg shadow-md p-4'>
			<button
				onClick={openModal}
				className='mb-4 w-full flex items-center justify-center gap-2 bg-blue-600 text-white py-2 rounded-lg font-semibold shadow hover:bg-blue-700 transition-colors'
			>
				<ChatBubbleLeftRightIcon className='h-5 w-5' />
				{newChatButton ? 'New Chat' : '+ Create Room'}
			</button>
			<ul className='divide-y divide-gray-200 dark:divide-gray-700'>
				{rooms.map((room) => (
					<li key={room._id}>
						<button
							type='button'
							onClick={() => handleSelectRoom(room)}
							className={`w-full flex items-center gap-3 px-3 py-3 rounded-lg transition-colors text-left
								${activeRoomId === room._id
									? 'bg-blue-100 dark:bg-blue-900 text-blue-800 dark:text-blue-200 font-bold shadow'
									: 'hover:bg-gray-100 dark:hover:bg-gray-700 text-gray-800 dark:text-gray-100'
								}`}
							aria-current={activeRoomId === room._id ? 'true' : undefined}
						>
							<div className='flex items-center justify-center h-9 w-9 rounded-full bg-blue-500 text-white font-bold text-lg'>
								{room.name.charAt(0).toUpperCase()}
							</div>
							<span className='truncate text-base'>{room.name}</span>
						</button>
					</li>
				))}
			</ul>
			{showModal && (
				<div className='fixed inset-0 flex items-center justify-center bg-black bg-opacity-40 z-50'>
					<div className='bg-white p-6 rounded-lg shadow-lg w-80'>
						<h2 className='text-lg font-bold mb-2'>Create New Room</h2>
						<form onSubmit={handleCreateRoom}>
							<input
								type='text'
								placeholder='Room name'
								value={roomName}
								onChange={(e) => setRoomName(e.target.value)}
								className='w-full mb-2 px-2 py-1 border rounded-lg'
							/>
							<div className='mb-2'>
								<div className='font-semibold'>Add friends:</div>
								{friends.length === 0 ? (
									<div className='text-gray-500 text-sm'>No friends available</div>
								) : (
									<ul className='max-h-32 overflow-y-auto'>
										{friends.map((f) => {
											const friendId = f.user_id === user?.id ? f.friend_id : f.user_id;
											return (
												<li key={friendId}>
													<label className='flex items-center'>
														<input
															type='checkbox'
															checked={selectedFriendIds.includes(friendId)}
															onChange={() => handleFriendToggle(friendId)}
															className='mr-2 rounded-lg'
														/>
														<span>{getUserDisplayName(friendId)}</span>
													</label>
												</li>
											);
										})}
									</ul>
								)}
							</div>
							{createError && <div className='text-red-600 text-sm mb-2'>{createError}</div>}
							<div className='flex justify-end gap-2 mt-4'>
								<button
									type='button'
									onClick={closeModal}
									className='px-3 py-1 rounded-lg bg-gray-200'
								>
									Cancel
								</button>
								<button
									type='submit'
									className='px-3 py-1 rounded-lg bg-blue-600 text-white'
									disabled={creating}
								>
									{creating ? 'Creating...' : 'Create'}
								</button>
							</div>
						</form>
					</div>
				</div>
			)}
		</div>
	);
};

export default RoomList;<|MERGE_RESOLUTION|>--- conflicted
+++ resolved
@@ -4,12 +4,8 @@
 import { useAuth } from '../contexts';
 import { useFriends } from '../contexts/friends/FriendsContext';
 import { type Room, useFetchRooms } from '../hooks/useFetchRooms';
-<<<<<<< HEAD
-import { chatApi } from '../services/api';
-=======
 import { chatApi, userApi } from '../services/api';
 import { fetchAcceptedFriends } from '../services/friendsAPI';
->>>>>>> a974a8d3
 import type { FriendConnection } from '../types/friendsTypes';
 import type { User } from '../types/userType';
 
@@ -33,9 +29,6 @@
 
 	const openModal = async () => {
 		if (!user?.id || !token) return;
-<<<<<<< HEAD
-		setFriends(Object.values(acceptedFriends));
-=======
 		const accepted = await fetchAcceptedFriends(user.id, token);
 
 		// Filter out duplicate friend connections by creating a friendId map
@@ -61,7 +54,6 @@
 			fetchUserData(friendIds);
 		}
 
->>>>>>> a974a8d3
 		setShowModal(true);
 	};
 
