--- conflicted
+++ resolved
@@ -86,13 +86,8 @@
 	return (
 		<div className='flex flex-col h-[600px] bg-white dark:bg-gray-800 rounded-lg shadow-md overflow-hidden'>
 			{/* Chat Header */}
-<<<<<<< HEAD
-			<div className='p-4 border-b border-gray-200 dark:border-gray-700 bg-white dark:bg-gray-800 shadow-sm rounded-t-lg'>
-				<h2 className='text-lg font-semibold text-gray-800 dark:text-gray-100'>Chat Room</h2>
-=======
 			<div className='p-4 border-b border-gray-200 dark:border-gray-700 bg-white dark:bg-gray-800 shadow-sm'>
 				<h2 className='text-lg font-semibold text-gray-800 dark:text-gray-100'>{roomName ? roomName : "General"} Chat</h2>
->>>>>>> a974a8d3
 				{/* Connection status indicator */}
 				<div className='flex items-center'>
 					<div
