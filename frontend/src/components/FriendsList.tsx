import React, { useCallback, useEffect, useRef, useState } from 'react';
import { useAuth } from '../contexts';
<<<<<<< HEAD
=======
// import { UserStatusType } from '../types/userStatusType';
import { FriendConnection } from '../types/friendsTypes';
// import { fetchAcceptedFriends, enrichConnectionsWithUsernames } from '../services/friendsAPI';
import { getFriendId, getFriendDisplayName, filterOnlineFriends } from '../utils/friendsUtils';
>>>>>>> e67ec78b
import { useFriendStatuses } from '../hooks/useFriendStatuses';
import { enrichConnectionsWithUsernames, fetchAcceptedFriends } from '../services/friendsAPI';
import { FriendConnection } from '../types/friendsTypes';
import { UserStatusType } from '../types/userStatusType';
import { filterOnlineFriends, getFriendDisplayName, getFriendId } from '../utils/friendsUtils';

interface FriendsListProps {
<<<<<<< HEAD
	friends: Record<string, UserStatusType>;
	friendCount: number;
}

const FriendsList: React.FC<FriendsListProps> = ({ friends, friendCount }) => {
	const { user, token } = useAuth();
	const [isOpen, setIsOpen] = useState(false);
	const [activeTab, setActiveTab] = useState<'online' | 'all'>('online');
	const [allFriends, setAllFriends] = useState<FriendConnection[]>([]);
	const [loading, setLoading] = useState(false);
	const dropdownRef = useRef<HTMLDivElement>(null);

	// Use our new custom hook
	const {
		friendStatuses,
		isLoading: statusesLoading,
		fetchAllFriendStatuses,
		onlineFriendsCount,
	} = useFriendStatuses(allFriends, user?.id, token);

	// Close dropdown when clicking outside
	useEffect(() => {
		function handleClickOutside(event: MouseEvent) {
			if (dropdownRef.current && !dropdownRef.current.contains(event.target as Node)) {
				setIsOpen(false);
			}
		}

		document.addEventListener('mousedown', handleClickOutside);
		return () => {
			document.removeEventListener('mousedown', handleClickOutside);
		};
	}, []);

	// Wrap in useCallback
	const loadConnectionsWithUsernames = useCallback(async () => {
		if (!user?.id || !token) return;
		setLoading(true);
		try {
			const connections = await fetchAcceptedFriends(user.id, token);
			const enrichedConnections = await enrichConnectionsWithUsernames(connections, user.id);
			setAllFriends(enrichedConnections);
		} catch (error) {
			console.error('Error loading friends with usernames:', error);
		} finally {
			setLoading(false);
		}
	}, [user?.id, token]);

	// Fetch friends when dropdown opens or tab changes
	useEffect(() => {
		if (isOpen && user?.id) {
			loadConnectionsWithUsernames();
			fetchAllFriendStatuses();
		}
	}, [isOpen, user?.id, token, activeTab, loadConnectionsWithUsernames, fetchAllFriendStatuses]);

	const isLoadingAnything = loading || statusesLoading;

	return (
		<div className='relative' ref={dropdownRef}>
			<button
				onClick={() => setIsOpen(!isOpen)}
				className='flex items-center text-sm text-gray-700 dark:text-gray-300 hover:bg-gray-200 dark:hover:bg-gray-700 px-3 py-2 rounded-md focus:outline-none'
				aria-expanded={isOpen}
			>
				<span className='mr-1'>
					{onlineFriendsCount ? onlineFriendsCount : friendCount}{' '}
					{onlineFriendsCount === 1 ? 'friend' : 'friends'} online
				</span>
				<svg
					className={`w-4 h-4 transition-transform ${isOpen ? 'transform rotate-180' : ''}`}
					fill='none'
					stroke='currentColor'
					viewBox='0 0 24 24'
					xmlns='http://www.w3.org/2000/svg'
				>
					<path strokeLinecap='round' strokeLinejoin='round' strokeWidth={2} d='M19 9l-7 7-7-7' />
				</svg>
			</button>

			{isOpen && (
				<div className='absolute right-0 mt-2 py-2 w-56 bg-white dark:bg-gray-800 rounded-md shadow-lg z-10 border border-gray-200 dark:border-gray-700'>
					{/* Tabs */}
					<div className='flex border-b border-gray-200 dark:border-gray-700'>
						<button
							className={`px-4 py-2 text-sm font-medium flex-1 ${
								activeTab === 'online'
									? 'text-primary-600 dark:text-primary-400 border-b-2 border-primary-500'
									: 'text-gray-500 dark:text-gray-400 hover:text-gray-700 dark:hover:text-gray-300'
							}`}
							onClick={() => setActiveTab('online')}
						>
							Online ({onlineFriendsCount})
						</button>
						<button
							className={`px-4 py-2 text-sm font-medium flex-1 ${
								activeTab === 'all'
									? 'text-primary-600 dark:text-primary-400 border-b-2 border-primary-500'
									: 'text-gray-500 dark:text-gray-400 hover:text-gray-700 dark:hover:text-gray-300'
							}`}
							onClick={() => setActiveTab('all')}
						>
							All Friends
						</button>
					</div>

					{/* Online Friends Tab */}
					{activeTab === 'online' && (
						<div className='max-h-60 overflow-y-auto'>
							{isLoadingAnything ? (
								<div className='py-4 px-4 text-center'>
									<div className='animate-spin h-5 w-5 mx-auto border-t-2 border-b-2 border-primary-500 rounded-full'></div>
								</div>
							) : user?.id ? (
								renderFriendsList(filterOnlineFriends(allFriends, user.id, friendStatuses))
							) : (
								<div className='px-4 py-2 text-sm text-gray-500 dark:text-gray-400 italic'>
									No friends online
								</div>
							)}
						</div>
					)}

					{/* All Friends Tab */}
					{activeTab === 'all' && (
						<div className='max-h-60 overflow-y-auto'>
							{isLoadingAnything ? (
								<div className='py-4 px-4 text-center'>
									<div className='animate-spin h-5 w-5 mx-auto border-t-2 border-b-2 border-primary-500 rounded-full'></div>
								</div>
							) : (
								renderFriendsList(allFriends)
							)}
						</div>
					)}
				</div>
			)}
		</div>
	);

	// Helper function to render the friends list
	function renderFriendsList(connections: FriendConnection[]) {
		if (!user?.id) return null;

		if (connections.length === 0) {
			return (
				<div className='px-4 py-2 text-sm text-gray-500 dark:text-gray-400 italic'>
					{activeTab === 'online' ? 'No friends online' : 'No friends found'}
				</div>
			);
		}

		return connections.map((connection) => {
			const friendId = getFriendId(connection, user.id);
			const status = friendStatuses[friendId] || 'offline';
			const displayName = getFriendDisplayName(connection, friendId, friends);

			return (
				<div
					key={connection.id}
					className='px-4 py-2 text-sm text-gray-700 dark:text-gray-300 hover:bg-gray-100 dark:hover:bg-gray-700 flex items-center'
				>
					<div
						className={`h-2 w-2 rounded-full mr-2 ${
							status === 'online'
								? 'bg-green-500'
								: status === 'away'
								? 'bg-yellow-500'
								: status === 'busy'
								? 'bg-red-500'
								: 'bg-gray-500'
						}`}
					/>
					<span className='truncate'>{displayName}</span>
					<span className='ml-auto text-xs text-gray-500 dark:text-gray-400'>{status}</span>
				</div>
			);
		});
	}
=======
  friends: Record<string, FriendConnection>;
}

const FriendsList: React.FC<FriendsListProps> = ({ friends }) => {
  const { user, token } = useAuth();
  const [isOpen, setIsOpen] = useState(false);
  const [activeTab, setActiveTab] = useState<'online' | 'all'>('online');
  const [loading, setLoading] = useState(false);
  const dropdownRef = useRef<HTMLDivElement>(null);
  const mounted = useRef<boolean>(true);

  useEffect(() => {
    mounted.current = true;
    return () => {
      mounted.current = false;
    };
  }, []);

  const {
    friendStatuses,
    fetchAllFriendStatuses,
    onlineFriendsCount
  } = useFriendStatuses(friends, user?.id, token, setLoading);

  // Close dropdown when clicking outside
  useEffect(() => {
    function handleClickOutside(event: MouseEvent) {
      if (dropdownRef.current && !dropdownRef.current.contains(event.target as Node)) {
        setIsOpen(false);
      }
    }

    document.addEventListener('mousedown', handleClickOutside);
    return () => {
      document.removeEventListener('mousedown', handleClickOutside);
    };
  }, []);

  // // Load connections with usernames
  // async function loadConnectionsWithUsernames() {
  //   if (!user?.id || !token) return;

  //   setLoading(true);
  //   try {
  //     // Fetch accepted friends
  //     const connections = await fetchAcceptedFriends(user.id, token);

  //     // Enrich connections with usernames
  //     const enrichedConnections = await enrichConnectionsWithUsernames(connections, user.id);

  //     setAllFriends(enrichedConnections);
  //   } catch (error) {
  //     console.error('Error loading friends with usernames:', error);
  //   } finally {
  //     setLoading(false);
  //   }
  // }

  // Fetch friends when dropdown opens or tab changes
  useEffect(() => {
    // Only fetch on mount or when dependencies meaningfully change
    if (user?.id && (isOpen || Object.keys(friends).length > 0)) {
      setLoading(true);
      fetchAllFriendStatuses()
        .finally(() => {
          if (mounted.current) {
            setLoading(false);
          }
        });
    }
  }, [isOpen, user?.id, friends, fetchAllFriendStatuses]);

  // Render statuses on mount or when friends change
  useEffect(() => {
    if (user?.id) {
      fetchAllFriendStatuses();
    }
  }, [user?.id, friends]);

  return (
    <div className='relative' ref={dropdownRef}>
      <button
        onClick={() => setIsOpen(!isOpen)}
        className='flex items-center text-sm text-gray-700 dark:text-gray-300 hover:bg-gray-200 dark:hover:bg-gray-700 px-3 py-2 rounded-md focus:outline-none'
        aria-expanded={isOpen}
      >
        <span className='mr-1'>
          {onlineFriendsCount} {onlineFriendsCount === 1 ? 'friend' : 'friends'} online
        </span>
        <svg
          className={`w-4 h-4 transition-transform ${isOpen ? 'transform rotate-180' : ''}`}
          fill='none'
          stroke='currentColor'
          viewBox='0 0 24 24'
          xmlns='http://www.w3.org/2000/svg'
        >
          <path strokeLinecap='round' strokeLinejoin='round' strokeWidth={2} d='M19 9l-7 7-7-7' />
        </svg>
      </button>

      {isOpen && (
        <div className='absolute right-0 mt-2 py-2 w-56 bg-white dark:bg-gray-800 rounded-md shadow-lg z-10 border border-gray-200 dark:border-gray-700'>
          {/* Tabs */}
          <div className='flex border-b border-gray-200 dark:border-gray-700'>
            <button
              className={`px-4 py-2 text-sm font-medium flex-1 ${activeTab === 'online'
                ? 'text-primary-600 dark:text-primary-400 border-b-2 border-primary-500'
                : 'text-gray-500 dark:text-gray-400 hover:text-gray-700 dark:hover:text-gray-300'
                }`}
              onClick={() => setActiveTab('online')}
            >
              Online ({onlineFriendsCount})
            </button>
            <button
              className={`px-4 py-2 text-sm font-medium flex-1 ${activeTab === 'all'
                ? 'text-primary-600 dark:text-primary-400 border-b-2 border-primary-500'
                : 'text-gray-500 dark:text-gray-400 hover:text-gray-700 dark:hover:text-gray-300'
                }`}
              onClick={() => setActiveTab('all')}
            >
              All Friends
            </button>
          </div>

          {/* Online Friends Tab */}
          {activeTab === 'online' && (
            <div className='max-h-60 overflow-y-auto'>
              {loading ? (
                <div className='py-4 px-4 text-center'>
                  <div className='animate-spin h-5 w-5 mx-auto border-t-2 border-b-2 border-primary-500 rounded-full'></div>
                </div>
              ) : user?.id ? (
                renderFriendsList(filterOnlineFriends(friends, user.id, friendStatuses))
              ) : (
                <div className='px-4 py-2 text-sm text-gray-500 dark:text-gray-400 italic'>
                  No friends online
                </div>
              )}
            </div>
          )}

          {/* All Friends Tab */}
          {activeTab === 'all' && (
            <div className='max-h-60 overflow-y-auto'>
              {loading ? (
                <div className='py-4 px-4 text-center'>
                  <div className='animate-spin h-5 w-5 mx-auto border-t-2 border-b-2 border-primary-500 rounded-full'></div>
                </div>
              ) : (
                renderFriendsList(friends)
              )}
            </div>
          )}
        </div>
      )}
    </div>
  );

  // Helper function to render the friends list
  function renderFriendsList(connections: Record<string, FriendConnection>) {
    if (!user?.id) return null;

    if (Object.values(connections).length === 0) {
      return (
        <div className='px-4 py-2 text-sm text-gray-500 dark:text-gray-400 italic'>
          {activeTab === 'online' ? 'No friends online' : 'No friends found'}
        </div>
      );
    }

    return Object.values(connections).map((connection) => {
      const friendId = getFriendId(connection, user.id);
      const status = friendStatuses[friendId] || 'offline';
      const displayName = getFriendDisplayName(connection, friendId);

      return (
        <div
          key={connection.id}
          className='px-4 py-2 text-sm text-gray-700 dark:text-gray-300 hover:bg-gray-100 dark:hover:bg-gray-700 flex items-center'
        >
          <div
            className={`h-2 w-2 rounded-full mr-2 ${status === 'online'
              ? 'bg-green-500'
              : status === 'away'
                ? 'bg-yellow-500'
                : status === 'busy'
                  ? 'bg-red-500'
                  : 'bg-gray-500'
              }`}
          />
          <span className='truncate'>{displayName}</span>
          <span className='ml-auto text-xs text-gray-500 dark:text-gray-400'>
            {status}
          </span>
        </div>
      );
    });
  }
>>>>>>> e67ec78b
};

export default FriendsList;<|MERGE_RESOLUTION|>--- conflicted
+++ resolved
@@ -1,39 +1,35 @@
-import React, { useCallback, useEffect, useRef, useState } from 'react';
+import React, { useEffect, useRef, useState } from 'react';
 import { useAuth } from '../contexts';
-<<<<<<< HEAD
-=======
-// import { UserStatusType } from '../types/userStatusType';
+import { useFriendStatuses } from '../hooks/useFriendStatuses';
 import { FriendConnection } from '../types/friendsTypes';
-// import { fetchAcceptedFriends, enrichConnectionsWithUsernames } from '../services/friendsAPI';
-import { getFriendId, getFriendDisplayName, filterOnlineFriends } from '../utils/friendsUtils';
->>>>>>> e67ec78b
-import { useFriendStatuses } from '../hooks/useFriendStatuses';
-import { enrichConnectionsWithUsernames, fetchAcceptedFriends } from '../services/friendsAPI';
-import { FriendConnection } from '../types/friendsTypes';
-import { UserStatusType } from '../types/userStatusType';
 import { filterOnlineFriends, getFriendDisplayName, getFriendId } from '../utils/friendsUtils';
 
 interface FriendsListProps {
-<<<<<<< HEAD
-	friends: Record<string, UserStatusType>;
-	friendCount: number;
+	friends: Record<string, FriendConnection>;
 }
 
-const FriendsList: React.FC<FriendsListProps> = ({ friends, friendCount }) => {
+const FriendsList: React.FC<FriendsListProps> = ({ friends }) => {
 	const { user, token } = useAuth();
 	const [isOpen, setIsOpen] = useState(false);
 	const [activeTab, setActiveTab] = useState<'online' | 'all'>('online');
-	const [allFriends, setAllFriends] = useState<FriendConnection[]>([]);
 	const [loading, setLoading] = useState(false);
 	const dropdownRef = useRef<HTMLDivElement>(null);
+	const mounted = useRef<boolean>(true);
+
+	useEffect(() => {
+		mounted.current = true;
+		return () => {
+			mounted.current = false;
+		};
+	}, []);
 
 	// Use our new custom hook
-	const {
-		friendStatuses,
-		isLoading: statusesLoading,
-		fetchAllFriendStatuses,
-		onlineFriendsCount,
-	} = useFriendStatuses(allFriends, user?.id, token);
+	const { friendStatuses, fetchAllFriendStatuses, onlineFriendsCount } = useFriendStatuses(
+		friends,
+		user?.id,
+		token,
+		setLoading
+	);
 
 	// Close dropdown when clicking outside
 	useEffect(() => {
@@ -42,37 +38,20 @@
 				setIsOpen(false);
 			}
 		}
-
 		document.addEventListener('mousedown', handleClickOutside);
 		return () => {
 			document.removeEventListener('mousedown', handleClickOutside);
 		};
 	}, []);
 
-	// Wrap in useCallback
-	const loadConnectionsWithUsernames = useCallback(async () => {
-		if (!user?.id || !token) return;
-		setLoading(true);
-		try {
-			const connections = await fetchAcceptedFriends(user.id, token);
-			const enrichedConnections = await enrichConnectionsWithUsernames(connections, user.id);
-			setAllFriends(enrichedConnections);
-		} catch (error) {
-			console.error('Error loading friends with usernames:', error);
-		} finally {
-			setLoading(false);
-		}
-	}, [user?.id, token]);
-
-	// Fetch friends when dropdown opens or tab changes
+	// Fetch friend statuses when dropdown opens or friends change
 	useEffect(() => {
 		if (isOpen && user?.id) {
-			loadConnectionsWithUsernames();
 			fetchAllFriendStatuses();
 		}
-	}, [isOpen, user?.id, token, activeTab, loadConnectionsWithUsernames, fetchAllFriendStatuses]);
+	}, [isOpen, user?.id, friends, fetchAllFriendStatuses]);
 
-	const isLoadingAnything = loading || statusesLoading;
+	const isLoadingAnything = loading;
 
 	return (
 		<div className='relative' ref={dropdownRef}>
@@ -82,8 +61,7 @@
 				aria-expanded={isOpen}
 			>
 				<span className='mr-1'>
-					{onlineFriendsCount ? onlineFriendsCount : friendCount}{' '}
-					{onlineFriendsCount === 1 ? 'friend' : 'friends'} online
+					{onlineFriendsCount} {onlineFriendsCount === 1 ? 'friend' : 'friends'} online
 				</span>
 				<svg
 					className={`w-4 h-4 transition-transform ${isOpen ? 'transform rotate-180' : ''}`}
@@ -130,7 +108,7 @@
 									<div className='animate-spin h-5 w-5 mx-auto border-t-2 border-b-2 border-primary-500 rounded-full'></div>
 								</div>
 							) : user?.id ? (
-								renderFriendsList(filterOnlineFriends(allFriends, user.id, friendStatuses))
+								renderFriendsList(filterOnlineFriends(friends, user.id, friendStatuses))
 							) : (
 								<div className='px-4 py-2 text-sm text-gray-500 dark:text-gray-400 italic'>
 									No friends online
@@ -147,7 +125,7 @@
 									<div className='animate-spin h-5 w-5 mx-auto border-t-2 border-b-2 border-primary-500 rounded-full'></div>
 								</div>
 							) : (
-								renderFriendsList(allFriends)
+								renderFriendsList(friends)
 							)}
 						</div>
 					)}
@@ -157,22 +135,20 @@
 	);
 
 	// Helper function to render the friends list
-	function renderFriendsList(connections: FriendConnection[]) {
+	function renderFriendsList(connections: Record<string, FriendConnection>) {
 		if (!user?.id) return null;
-
-		if (connections.length === 0) {
+		const connectionList = Object.values(connections);
+		if (connectionList.length === 0) {
 			return (
 				<div className='px-4 py-2 text-sm text-gray-500 dark:text-gray-400 italic'>
 					{activeTab === 'online' ? 'No friends online' : 'No friends found'}
 				</div>
 			);
 		}
-
-		return connections.map((connection) => {
+		return connectionList.map((connection) => {
 			const friendId = getFriendId(connection, user.id);
 			const status = friendStatuses[friendId] || 'offline';
-			const displayName = getFriendDisplayName(connection, friendId, friends);
-
+			const displayName = getFriendDisplayName(connection, friendId);
 			return (
 				<div
 					key={connection.id}
@@ -195,206 +171,6 @@
 			);
 		});
 	}
-=======
-  friends: Record<string, FriendConnection>;
-}
-
-const FriendsList: React.FC<FriendsListProps> = ({ friends }) => {
-  const { user, token } = useAuth();
-  const [isOpen, setIsOpen] = useState(false);
-  const [activeTab, setActiveTab] = useState<'online' | 'all'>('online');
-  const [loading, setLoading] = useState(false);
-  const dropdownRef = useRef<HTMLDivElement>(null);
-  const mounted = useRef<boolean>(true);
-
-  useEffect(() => {
-    mounted.current = true;
-    return () => {
-      mounted.current = false;
-    };
-  }, []);
-
-  const {
-    friendStatuses,
-    fetchAllFriendStatuses,
-    onlineFriendsCount
-  } = useFriendStatuses(friends, user?.id, token, setLoading);
-
-  // Close dropdown when clicking outside
-  useEffect(() => {
-    function handleClickOutside(event: MouseEvent) {
-      if (dropdownRef.current && !dropdownRef.current.contains(event.target as Node)) {
-        setIsOpen(false);
-      }
-    }
-
-    document.addEventListener('mousedown', handleClickOutside);
-    return () => {
-      document.removeEventListener('mousedown', handleClickOutside);
-    };
-  }, []);
-
-  // // Load connections with usernames
-  // async function loadConnectionsWithUsernames() {
-  //   if (!user?.id || !token) return;
-
-  //   setLoading(true);
-  //   try {
-  //     // Fetch accepted friends
-  //     const connections = await fetchAcceptedFriends(user.id, token);
-
-  //     // Enrich connections with usernames
-  //     const enrichedConnections = await enrichConnectionsWithUsernames(connections, user.id);
-
-  //     setAllFriends(enrichedConnections);
-  //   } catch (error) {
-  //     console.error('Error loading friends with usernames:', error);
-  //   } finally {
-  //     setLoading(false);
-  //   }
-  // }
-
-  // Fetch friends when dropdown opens or tab changes
-  useEffect(() => {
-    // Only fetch on mount or when dependencies meaningfully change
-    if (user?.id && (isOpen || Object.keys(friends).length > 0)) {
-      setLoading(true);
-      fetchAllFriendStatuses()
-        .finally(() => {
-          if (mounted.current) {
-            setLoading(false);
-          }
-        });
-    }
-  }, [isOpen, user?.id, friends, fetchAllFriendStatuses]);
-
-  // Render statuses on mount or when friends change
-  useEffect(() => {
-    if (user?.id) {
-      fetchAllFriendStatuses();
-    }
-  }, [user?.id, friends]);
-
-  return (
-    <div className='relative' ref={dropdownRef}>
-      <button
-        onClick={() => setIsOpen(!isOpen)}
-        className='flex items-center text-sm text-gray-700 dark:text-gray-300 hover:bg-gray-200 dark:hover:bg-gray-700 px-3 py-2 rounded-md focus:outline-none'
-        aria-expanded={isOpen}
-      >
-        <span className='mr-1'>
-          {onlineFriendsCount} {onlineFriendsCount === 1 ? 'friend' : 'friends'} online
-        </span>
-        <svg
-          className={`w-4 h-4 transition-transform ${isOpen ? 'transform rotate-180' : ''}`}
-          fill='none'
-          stroke='currentColor'
-          viewBox='0 0 24 24'
-          xmlns='http://www.w3.org/2000/svg'
-        >
-          <path strokeLinecap='round' strokeLinejoin='round' strokeWidth={2} d='M19 9l-7 7-7-7' />
-        </svg>
-      </button>
-
-      {isOpen && (
-        <div className='absolute right-0 mt-2 py-2 w-56 bg-white dark:bg-gray-800 rounded-md shadow-lg z-10 border border-gray-200 dark:border-gray-700'>
-          {/* Tabs */}
-          <div className='flex border-b border-gray-200 dark:border-gray-700'>
-            <button
-              className={`px-4 py-2 text-sm font-medium flex-1 ${activeTab === 'online'
-                ? 'text-primary-600 dark:text-primary-400 border-b-2 border-primary-500'
-                : 'text-gray-500 dark:text-gray-400 hover:text-gray-700 dark:hover:text-gray-300'
-                }`}
-              onClick={() => setActiveTab('online')}
-            >
-              Online ({onlineFriendsCount})
-            </button>
-            <button
-              className={`px-4 py-2 text-sm font-medium flex-1 ${activeTab === 'all'
-                ? 'text-primary-600 dark:text-primary-400 border-b-2 border-primary-500'
-                : 'text-gray-500 dark:text-gray-400 hover:text-gray-700 dark:hover:text-gray-300'
-                }`}
-              onClick={() => setActiveTab('all')}
-            >
-              All Friends
-            </button>
-          </div>
-
-          {/* Online Friends Tab */}
-          {activeTab === 'online' && (
-            <div className='max-h-60 overflow-y-auto'>
-              {loading ? (
-                <div className='py-4 px-4 text-center'>
-                  <div className='animate-spin h-5 w-5 mx-auto border-t-2 border-b-2 border-primary-500 rounded-full'></div>
-                </div>
-              ) : user?.id ? (
-                renderFriendsList(filterOnlineFriends(friends, user.id, friendStatuses))
-              ) : (
-                <div className='px-4 py-2 text-sm text-gray-500 dark:text-gray-400 italic'>
-                  No friends online
-                </div>
-              )}
-            </div>
-          )}
-
-          {/* All Friends Tab */}
-          {activeTab === 'all' && (
-            <div className='max-h-60 overflow-y-auto'>
-              {loading ? (
-                <div className='py-4 px-4 text-center'>
-                  <div className='animate-spin h-5 w-5 mx-auto border-t-2 border-b-2 border-primary-500 rounded-full'></div>
-                </div>
-              ) : (
-                renderFriendsList(friends)
-              )}
-            </div>
-          )}
-        </div>
-      )}
-    </div>
-  );
-
-  // Helper function to render the friends list
-  function renderFriendsList(connections: Record<string, FriendConnection>) {
-    if (!user?.id) return null;
-
-    if (Object.values(connections).length === 0) {
-      return (
-        <div className='px-4 py-2 text-sm text-gray-500 dark:text-gray-400 italic'>
-          {activeTab === 'online' ? 'No friends online' : 'No friends found'}
-        </div>
-      );
-    }
-
-    return Object.values(connections).map((connection) => {
-      const friendId = getFriendId(connection, user.id);
-      const status = friendStatuses[friendId] || 'offline';
-      const displayName = getFriendDisplayName(connection, friendId);
-
-      return (
-        <div
-          key={connection.id}
-          className='px-4 py-2 text-sm text-gray-700 dark:text-gray-300 hover:bg-gray-100 dark:hover:bg-gray-700 flex items-center'
-        >
-          <div
-            className={`h-2 w-2 rounded-full mr-2 ${status === 'online'
-              ? 'bg-green-500'
-              : status === 'away'
-                ? 'bg-yellow-500'
-                : status === 'busy'
-                  ? 'bg-red-500'
-                  : 'bg-gray-500'
-              }`}
-          />
-          <span className='truncate'>{displayName}</span>
-          <span className='ml-auto text-xs text-gray-500 dark:text-gray-400'>
-            {status}
-          </span>
-        </div>
-      );
-    });
-  }
->>>>>>> e67ec78b
 };
 
 export default FriendsList;