--- conflicted
+++ resolved
@@ -72,10 +72,7 @@
       interval: 10s
       timeout: 5s
       retries: 5
-<<<<<<< HEAD
-=======
       start_period: 15s
->>>>>>> 7d4a7e83
     volumes:
       - mongo_data:/data/db
 
@@ -89,15 +86,10 @@
       - ME_CONFIG_MONGODB_ADMINUSERNAME=${MONGO_ADMIN_USER:-admin}
       - ME_CONFIG_MONGODB_ADMINPASSWORD=${MONGO_ADMIN_PASSWORD:-password}
       - ME_CONFIG_MONGODB_SERVER=mongo_db
-<<<<<<< HEAD
-    depends_on:
-      - mongo_db
-=======
       - ME_CONFIG_MONGODB_URL=mongodb://${MONGO_ADMIN_USER:-admin}:${MONGO_ADMIN_PASSWORD:-password}@mongo_db:27017/
     depends_on:
       mongo_db:
         condition: service_healthy
->>>>>>> 7d4a7e83
 
   rabbitmq:
     image: rabbitmq:3.13-management-alpine
@@ -122,6 +114,7 @@
       timeout: 5s
       retries: 3
 
+
   socket_io:
     build:
       context: .
@@ -136,6 +129,7 @@
     depends_on:
       rabbitmq:
         condition: service_healthy
+
 
   users:
     build:
@@ -161,6 +155,7 @@
         condition: service_completed_successfully
     tty: true
     stdin_open: true
+
 
   notifications:
     build:
@@ -182,13 +177,11 @@
     depends_on:
       rabbitmq:
         condition: service_healthy
-<<<<<<< HEAD
-=======
+
       db_init:
         condition: service_completed_successfully
       mongo_db:
         condition: service_healthy
->>>>>>> 7d4a7e83
 
   presence:
     build:
@@ -227,13 +220,10 @@
       - RABBITMQ_URL=${RABBITMQ_URL}
       - MONGO_URI=mongodb://${MONGO_ADMIN_USER:-admin}:${MONGO_ADMIN_PASSWORD:-password}@${MONGO_HOST}:27017/${MONGO_DB_NAME:-chat_db}?authSource=admin
       - MONGO_PORT=27017
-<<<<<<< HEAD
-=======
       - SOCKET_IO_HOST=${SOCKET_IO_HOST:-socket_io}
       - SOCKET_IO_PORT=${SOCKET_IO_PORT}
       - SOCKET_IO_PATH=${SOCKET_IO_PATH}
 
->>>>>>> 7d4a7e83
     depends_on:
       rabbitmq:
         condition: service_healthy
