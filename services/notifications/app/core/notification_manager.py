"""
Notification manager for handling user notification state.
"""

import logging
import json
from uuid import UUID
from uuid import UUID
from typing import Dict, Any, Optional, List, Union
from datetime import datetime
from motor.motor_asyncio import AsyncIOMotorClient
from bson.objectid import ObjectId

from services.shared.utils.retry import CircuitBreaker, with_retry
from .notification_rabbitmq import NotificationRabbitMQClient
from ..db.models import (
    NotificationDB,
    NotificationDB,
    NotificationType,
    NotificationResponse,
    NotificationRequest,
    DeliveryType
)
# configure logging
logger = logging.getLogger(__name__)


class NotificationManager:
    """Manages user notification state."""

    def __init__(
        self,
        config: dict[str, Any],
        rabbitmq_client: NotificationRabbitMQClient,
    ):
        """Initialize the notification manager.

        Args:
            config: Configuration dictionary containing RabbitMQ settings
            socket_server: Optional Socket.IO server instance
        """
        self.config = config
        self._initialized = False
        self.mongo_client: Optional[AsyncIOMotorClient] = None

        # Initialize RabbitMQ client
        self.rabbitmq_client = rabbitmq_client

        # Initialize circuit breaker
        self.db_cb = CircuitBreaker(
            "mongodb",
            failure_threshold=3,
            reset_timeout=30.0
        )

    async def initialize(self) -> None:
        """Initialize the notification manager."""
        if self._initialized:
            logger.warning("Notification manager already initialized")
            return

        try:
            # Register message handlers
            await self.rabbitmq_client.register_consumers(
                # self._process_notification,
                self._process_connection
            )
            logger.info("RabbitMQ client initialized and message handlers registered")

            # Initialize database connection with circuit breaker
            if "mongodb" in self.config:
                await with_retry(
                    self._connect_database,
                    max_attempts=5,
                    initial_delay=5.0,
                    max_delay=60.0,
                    circuit_breaker=self.db_cb
                )

            self._initialized = True
            logger.info("Notification manager initialized successfully")

        except Exception as e:
            logger.error(f"Failed to initialize notification manager: {e}")
            self._initialized = False  # Reset initialization flag on failure
            raise

    async def shutdown(self) -> None:
        """Shutdown the notification manager."""
        try:
            # Shutdown RabbitMQ client
            await self.rabbitmq_client.shutdown()

            if self.mongo_client is not None:
                await self.mongo_client.close()
                logger.info("MongoDB connection closed")
        except Exception as e:
            logger.error(f"Error during shutdown: {e}")
        finally:
            self.mongo_client = None
            logger.info("Notification manager shut down")

    async def _connect_database(self) -> None:
        """Connect to MongoDB."""
        # Connect to PostgreSQL
        config = self.config["mongodb"].copy()

        client = AsyncIOMotorClient(config["uri"])
        try:
            # Verify connection
            self.mongo_client = client

            conn_result = await self.check_connection_health()

            if not conn_result:
                raise Exception("Failed to connect to MongoDB")

            db_name = config.get("database", "notifications")
            db = client[db_name]

            # Create indexes for the notifications collection
            await db.notifications.create_index([("recipient_id", 1)])

            # List collections in the database (not on the client)
            collections = await db.list_collection_names()

            # Create notifications collection if it doesn't exist
            if 'notifications' not in collections:
                logger.info("Creating notifications collection")
                await db.create_collection('notifications')

            else:
                logger.info("Notifications collection already exists")

            count = await db.notifications.count_documents({})
            logger.info(f"Found {count} existing notifications in database")

            if count == 0:
                # Only create test notification if collection is empty
                logger.info("No notifications found, creating test notification")
                test_notification = NotificationRequest(
                    recipient_id="550e8400-e29b-41d4-a716-446655440000",
                    sender_id="6ba7b810-9dad-11d1-80b4-00c04fd430c8",
                    reference_id="123e4567-e89b-12d3-a456-426614174111",
                    content_preview="Hello World!",
                    timestamp=datetime.now().isoformat(),
                    status=DeliveryType.UNDELIVERED,
                    error=None,
                )
                # Convert to database model and save to MongoDB
                db_notification = test_notification.to_db_model()
                result = await db.notifications.insert_one(db_notification.to_mongo_dict())

                # Verify the document was inserted
                doc = await db.notifications.find_one({"recipient_id": "550e8400-e29b-41d4-a716-446655440000"})
                if doc:
                    logger.info(f"Test notification inserted with ID: {result.inserted_id}")
                else:
                    logger.warning("Failed to insert test notification")
            else:
                logger.info(f"Skipping test notification creation, database already contains {count} notifications")


        except Exception as e:
            logger.error(f"Failed to connect to database: {e}")
            raise

    async def check_connection_health(self):
        try:
            await self.mongo_client.admin.command('ping')
            return True
        except Exception:
            logger.error("MongoDB connection failed")
            return False

    async def get_user_notifications(self, user_id: str) -> List[NotificationResponse]:
        """Get user's notifications."""
        # Default values
        empty_notifications: List[NotificationResponse] = []

        # Fetch from database if not in cache
        user_notifications = await self._get_user_notifications(user_id)
        if user_notifications:
            return user_notifications

        return empty_notifications

    async def _get_user_notifications(self, user_id: str) -> list[NotificationResponse] | None:
        """Get user notifications from database."""
        if not self.mongo_client:
            logger.warning("MongoDB not available")
            return None

        try:
            if isinstance(user_id, UUID):
                user_id = str(user_id)

            logger.debug(f"Searching for notifications with recipient_id: {user_id}")

            # Get the database
            db_name = self.config["mongodb"].get("database", "notifications")
            db = self.mongo_client[db_name]

            stats = await db.command("collStats", "notifications")
            logger.debug(f"Collection stats: {stats}")

            # Query for user notifications
            query = {"recipient_id": user_id}
            cursor = db.notifications.find(query)
            documents = await cursor.to_list(length=None)  # Fetch all documents into a list
            logger.debug(f"Found {len(documents)} notifications for user {user_id}")

            # Process each document into response objects
            notifications = []
            for doc in documents:
                try:
                    # Convert MongoDB doc to database model
                    db_notification = NotificationDB.from_mongo_doc(doc)

                    # Convert database model to API response
                    api_notification = db_notification.to_api_response()
                    notifications.append(api_notification)
                except Exception as doc_error:
                    # Log error but continue processing other documents
                    logger.error(f"Error processing notification document: {doc_error}")

            return notifications

        except ValueError as e:
            logger.error(f"Invalid UUID format for user_id: {user_id}")
            return None
        except Exception as e:
            logger.error(f"Failed to get user notifications: {e}")
            return None

    async def create_notification(
        self,
        notification: NotificationRequest
    ) -> None:
        """Create a new notification."""
        if not self.mongo_client:
            logger.warning("MongoDB not available")
            return

        try:
            # Convert API request to database model
            db_notification = notification.to_db_model()

            # Get database
            db_name = self.config["mongodb"].get("database", "notifications")
            db = self.mongo_client[db_name]

            # Convert to MongoDB document and insert
            mongo_dict = db_notification.to_mongo_dict()
            result = await db.notifications.insert_one(mongo_dict)

            # Log with the actual ObjectId from MongoDB
            logger.info(f"Notification inserted with ID: {result.inserted_id}")

            # Publish to RabbitMQ
            await self.publish_notification_event(
                recipient_id=notification.recipient_id,
                sender_id=notification.sender_id,
                reference_id=notification.reference_id,
                notification_type=notification.notification_type,
                content_preview=notification.content_preview,
            )

            logger.info(f"Published notification to RabbitMQ: {notification}")

            # Return all notifications for the recipient
<<<<<<< HEAD
            return  # await self.get_user_notifications(notification.recipient_id)
            
=======
            return await self.get_user_notifications(notification.recipient_id)

>>>>>>> cba49544
        except Exception as e:
            logger.error(f"Failed to create notification: {e}")
            return

    async def mark_notification_as_read(self, notification_id: str, user_id: str) -> bool:
        """Mark a notification as read.

        Args:
            notification_id: The ID of the notification to mark as read
            user_id: The user ID who owns the notification

        Returns:
            bool: True if update was successful, False otherwise
        """
        if not self.mongo_client:
            logger.warning("MongoDB not available")
            return False

        try:
            # Get database
            db_name = self.config["mongodb"].get("database", "notifications")
            db = self.mongo_client[db_name]

            try:
                object_id = ObjectId(notification_id)
            except Exception as e:
                logger.error(f"Invalid ObjectId format: {notification_id}, error: {e}")
                return False

            # Create query with both notification_id and user_id for security
            query = {
                "_id": object_id,  # Use ObjectId, not string
                "recipient_id": user_id
            }

            # Update document to mark as read
            update = {
                "$set": {
                    "read": True,
                }
            }

            # Update the document directly
            result = await db.notifications.update_one(query, update)

            # Check if update was successful
            if result.modified_count == 1:
                logger.info(f"Notification {notification_id} marked as read for user {user_id}")
                return True
            else:
                # Check if document exists but wasn't modified (already read)
                doc = await db.notifications.find_one({"_id": object_id})
                if doc:
                    logger.info(f"Notification {notification_id} exists but is already read")
                    return True
                logger.warning(f"Notification {notification_id} not found for user {user_id}")
                return False

        except Exception as e:
            logger.error(f"Failed to mark notification as read: {e}")
            return False

    async def mark_all_notifications_as_read(self, user_id: str) -> bool:
            """Mark all of a user's notification as read.

            Args:
                user_id: The user ID who owns the notification

            Returns:
                bool: True if update was successful, False otherwise
            """
            if not self.mongo_client:
                logger.warning("MongoDB not available")
                return False

            try:
                # Get database
                db_name = self.config["mongodb"].get("database", "notifications")
                db = self.mongo_client[db_name]

                # Create query with both notification_id and user_id for security
                query = {
                    "recipient_id": user_id
                }

                # Update document to mark as read
                update = {
                    "$set": {
                        "read": True,
                    }
                }

                # Update the document directly
                result = await db.notifications.update_many(query, update)

                # Check if update was successful
                if result.modified_count > 0:
                    logger.info(f"All notifications marked as read for user {user_id}")
                    return True
                else:
                    # Check if document exists but wasn't modified (already read)
                    doc = await db.notifications.find_one({"recipient_id": user_id})
                    if doc:
                        logger.info(f"Notifications exists but are already read")
                        return True
                    logger.warning(f"Notification not found for user {user_id}")
                    return False

            except Exception as e:
                logger.error(f"Failed to mark notification as read: {e}")
                return False

    async def delete_read_notifications(self, user_id: str) -> int:
        """Delete all read notifications for a user.

        Returns:
            int: Number of notifications deleted
        """
        if not self.mongo_client:
            return 0

        try:
            db = self.mongo_client[self.config["mongodb"].get("database", "notifications")]
            result = await db.notifications.delete_many({
                "recipient_id": user_id,
                "read": True
            })
            return result.deleted_count
        except Exception as e:
            logger.error(f"Failed to delete read notifications: {e}")
            return 0

    async def publish_notification_event(
        self,
        recipient_id: str,
        sender_id: str,
        reference_id: str,
        notification_type: str,
        content_preview: str,
    ) -> bool:
        """Publish a notification event to RabbitMQ."""
        return await self.rabbitmq_client.publish_notification(
            recipient_id,
            sender_id,
            reference_id,
            notification_type,
            content_preview,
        )

    async def publish_friend_request_notification(
        self,
        recipient_id: str,
        sender_id: str,
        connection_id: str,
        sender_name: str,
    ) -> bool:
        """Publish a friend request notification event to RabbitMQ."""
        return await self.rabbitmq_client.publish_friend_request(
            recipient_id,
            sender_id,
            connection_id,
            sender_name
        )

    async def create_friend_request_notification(
        self,
        recipient_id: str,
        sender_id: str,
        connection_id: str,
    ) -> bool:
        """Create a friend request notification directly in the database."""
        try:
            notification_request = NotificationRequest(
                recipient_id=recipient_id,
                sender_id=sender_id,
                reference_id=str(connection_id),
                content_preview="You have a new friend request",
                notification_type=NotificationType.FRIEND_REQUEST,
                timestamp=datetime.now().isoformat(),
                status=DeliveryType.UNDELIVERED,
                error=None,
            )

            await self.create_notification(notification_request)
            logger.info(f"Created friend request notification for recipient {recipient_id}")
            return True
        except Exception as e:
            logger.error(f"Failed to create friend request notification: {e}")
            return False

    async def _process_notification(self, message) -> None:
        """Process a general notification message from RabbitMQ."""
        try:
            # Parse the message body
            body = json.loads(message.body.decode())
            if "source" in body and body["source"] == "notifications":
                # Ignore notifications from our own service
                await message.ack()
                logger.info("Ignoring notification from own service")
                return
            
            logger.info(f"Received general notification: {body}")

            # Extract notification fields
            recipient_id = body.get("recipient_id")
            sender_id = body.get("sender_id")
            reference_id = body.get("reference_id", "")
            content_preview = body.get("content_preview", "New message received")
            notification_type = body.get("notification_type", "system")
            timestamp = body.get("timestamp", datetime.now().isoformat())

            # Validate required fields
            if not recipient_id:
                logger.error(f"Missing required recipient_ids in notification: {body}")
                await message.nack(requeue=False)  # Don't requeue malformed messages
                return

            # Create notification for all specified recipients
            notification_request = NotificationRequest(
                recipient_id=recipient_id,
                sender_id=sender_id,
                reference_id=reference_id,
                content_preview=content_preview,
                notification_type=notification_type,
                timestamp=timestamp,
                status=DeliveryType.UNDELIVERED,
                error=None,
            )
            await self.create_notification(notification_request)
        except Exception as inner_e:
            # Log error but continue with other recipients
            logger.error(f"Failed to create notification for recipient {recipient_id}: {inner_e}")

            logger.info(f"Created {recipient_id} notification")
            await message.ack()
<<<<<<< HEAD
=======

        except json.JSONDecodeError as e:
            logger.error(f"Invalid JSON in general notification message: {e}")
            await message.nack(requeue=False)  # Don't requeue invalid JSON

        except Exception as e:
            logger.error(f"Error processing general notification: {e}")
            # Implement retry logic with headers
            headers = message.headers or {}
            retry_count = headers.get('x-retry-count', 0)
            if retry_count < 3:  # Maximum 3 retries
                headers['x-retry-count'] = retry_count + 1
                await message.nack(requeue=True, headers=headers)
            else:
                logger.warning(f"General notification failed after {retry_count} retries, not requeuing")
                await message.nack(requeue=False)
>>>>>>> cba49544

    async def _process_user_notification(self, message) -> None:
        """Process a user-specific notification message from RabbitMQ."""
        try:
            # Parse the message body
            body = json.loads(message.body.decode())
            logger.info(f"Received user notification: {body}")

            # Extract notification fields
            recipient_id = body.get("recipient_id")
            sender_id = body.get("sender_id", "system")
            reference_id = body.get("reference_id", "")
            content_preview = body.get("content_preview", "")
            notification_type = body.get("notification_type", "user")
            timestamp = body.get("timestamp", datetime.now().isoformat())

            # Validate required fields
            if not recipient_id:
                logger.error(f"Missing required recipient_id in user notification: {body}")
                await message.nack(requeue=False)  # Don't requeue malformed messages
                return

            # Create notification for the user
            notification_request = NotificationRequest(
                recipient_id=recipient_id,
                sender_id=sender_id,
                reference_id=reference_id,
                content_preview=content_preview,
                notification_type=notification_type,
                timestamp=timestamp,
                status=DeliveryType.UNDELIVERED,
                error=None,
            )

            await self.create_notification(notification_request)
            logger.info(f"Created user notification for recipient {recipient_id}")
            await message.ack()

        except json.JSONDecodeError as e:
            logger.error(f"Invalid JSON in user notification message: {e}")
            await message.nack(requeue=False)  # Don't requeue invalid JSON

        except Exception as e:
            logger.error(f"Error processing user notification: {e}")
            # Implement retry logic with headers
            headers = message.headers or {}
            retry_count = headers.get('x-retry-count', 0)
            if retry_count < 3:  # Maximum 3 retries
                headers['x-retry-count'] = retry_count + 1
                await message.nack(requeue=True, headers=headers)
            else:
                logger.warning(f"User notification failed after {retry_count} retries, not requeuing")
                await message.nack(requeue=False)

    async def _process_connection(self, message) -> None:
        """Process a connection notification message from RabbitMQ."""
        try:
            # Parse the message body
            body = json.loads(message.body.decode())
            logger.info(f"Received connection notification: {body}")

            # Extract common fields
            recipient_id = body.get("recipient_id")
            sender_id = body.get("sender_id")
            reference_id = body.get("reference_id")
            timestamp = body.get("timestamp", datetime.now().isoformat())

            # Validate required fields
            if not recipient_id or not sender_id:
                logger.error(f"Missing required fields in connection notification: {body}")
                await message.nack(requeue=False)  # Don't requeue malformed messages
                return

            # Handle different connection event types
            event_type = body.get("event_type")

            if event_type == "friend_request":
                # Create a notification for a new friend request
                notification_request = NotificationRequest(
                    recipient_id=recipient_id,
                    sender_id=sender_id,
                    reference_id=reference_id,
                    content_preview=body.get("content_preview", "You received a new friend request"),
                    notification_type=NotificationType.FRIEND_REQUEST,
                    timestamp=timestamp,
                    status=DeliveryType.UNDELIVERED,
                    error=None,
                )
                await self.create_notification(notification_request)
                logger.info(f"Created friend request notification for {recipient_id} from {sender_id}")

            elif event_type == "friend_accepted":
                # Create a notification for an accepted friend request
                notification_request = NotificationRequest(
                    recipient_id=recipient_id,
                    sender_id=sender_id,
                    reference_id=reference_id,
                    content_preview=body.get("content_preview", "Your friend request was accepted"),
                    notification_type=NotificationType.FRIEND_ACCEPTED,
                    timestamp=timestamp,
                    status=DeliveryType.UNDELIVERED,
                    error=None,
                )
                await self.create_notification(notification_request)
                logger.info(f"Created friend acceptance notification for {recipient_id} from {sender_id}")

            elif event_type == "friend_removed":
                # Handle friend removal, typically no notification needed
                logger.debug(f"Received friend removal event - no notification created")

            else:
                # Log unknown event types but acknowledge the message
                logger.warning(f"Unknown connection event type: {event_type}")

            # Acknowledge successful processing
            await message.ack()

        except json.JSONDecodeError as e:
            logger.error(f"Invalid JSON in message: {e}")
            await message.nack(requeue=False)  # Don't requeue invalid JSON

        except Exception as e:
            logger.error(f"Error processing connection notification: {e}")
            # Requeue the message for retry unless it's been retried too many times
            # You might want to check message headers for retry count
            headers = message.headers or {}
            retry_count = headers.get('x-retry-count', 0)
            if retry_count < 3:  # Maximum 3 retries
                # Add retry count to headers
                headers['x-retry-count'] = retry_count + 1
                await message.nack(requeue=True, headers=headers)
            else:
                # Too many retries, don't requeue
                logger.warning(f"Message failed after {retry_count} retries, not requeuing")
                await message.nack(requeue=False)

    async def _process_message_notification(self, message) -> None:
        """Process a message notification from RabbitMQ."""
        try:
            # Parse the message body
            body = json.loads(message.body.decode())
            logger.info(f"Received message notification: {body}")

            # Extract notification fields
            recipient_id = body.get("recipient_id")
            sender_id = body.get("sender_id")
            message_id = body.get("message_id", "")
            content_preview = body.get("content_preview", "You have a new message")
            timestamp = body.get("timestamp", datetime.now().isoformat())

            # Validate required fields
            if not recipient_id or not sender_id:
                logger.error(f"Missing required fields in message notification: {body}")
                await message.nack(requeue=False)  # Don't requeue malformed messages
                return

            # Truncate content preview if too long
            if len(content_preview) > 100:
                content_preview = content_preview[:97] + "..."

            # Create notification for message recipient
            notification_request = NotificationRequest(
                recipient_id=recipient_id,
                sender_id=sender_id,
                reference_id=message_id,
                content_preview=content_preview,
                notification_type=NotificationType.NEW_MESSAGE,
                timestamp=timestamp,
                status=DeliveryType.UNDELIVERED,
                error=None,
            )

            await self.create_notification(notification_request)
            logger.info(f"Created message notification for recipient {recipient_id} from {sender_id}")
            await message.ack()

        except json.JSONDecodeError as e:
            logger.error(f"Invalid JSON in message notification: {e}")
            await message.nack(requeue=False)  # Don't requeue invalid JSON

        except Exception as e:
            logger.error(f"Error processing message notification: {e}")
            # Implement retry logic with headers
            headers = message.headers or {}
            retry_count = headers.get('x-retry-count', 0)
            if retry_count < 3:  # Maximum 3 retries
                headers['x-retry-count'] = retry_count + 1
                await message.nack(requeue=True, headers=headers)
            else:
                logger.warning(f"Message notification failed after {retry_count} retries, not requeuing")
                await message.nack(requeue=False)<|MERGE_RESOLUTION|>--- conflicted
+++ resolved
@@ -269,13 +269,8 @@
             logger.info(f"Published notification to RabbitMQ: {notification}")
 
             # Return all notifications for the recipient
-<<<<<<< HEAD
-            return  # await self.get_user_notifications(notification.recipient_id)
-            
-=======
             return await self.get_user_notifications(notification.recipient_id)
 
->>>>>>> cba49544
         except Exception as e:
             logger.error(f"Failed to create notification: {e}")
             return
@@ -511,8 +506,6 @@
 
             logger.info(f"Created {recipient_id} notification")
             await message.ack()
-<<<<<<< HEAD
-=======
 
         except json.JSONDecodeError as e:
             logger.error(f"Invalid JSON in general notification message: {e}")
@@ -529,7 +522,6 @@
             else:
                 logger.warning(f"General notification failed after {retry_count} retries, not requeuing")
                 await message.nack(requeue=False)
->>>>>>> cba49544
 
     async def _process_user_notification(self, message) -> None:
         """Process a user-specific notification message from RabbitMQ."""
