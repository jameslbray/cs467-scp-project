--- conflicted
+++ resolved
@@ -4,20 +4,20 @@
 
 import logging
 import json
+from uuid import UUID
 from uuid import UUID
 from typing import Dict, Any, Optional, List, Union
 from datetime import datetime
 from motor.motor_asyncio import AsyncIOMotorClient
-<<<<<<< HEAD
 from bson.objectid import ObjectId
-=======
->>>>>>> 6ccd540d
 # import asyncpg  # type: ignore
 # from pymongo import MongoClient
 
+from services.shared.utils.retry import CircuitBreaker, with_retry
 from services.shared.utils.retry import CircuitBreaker, with_retry
 # from services.rabbitmq.core.client import RabbitMQClient
 from ..db.models import (
+    NotificationDB,
     NotificationDB,
     NotificationType,
     NotificationResponse,
@@ -36,6 +36,7 @@
     def __init__(
         self,
         config: dict[str, Any],
+        config: dict[str, Any],
         # socket_server: Optional[SocketManager] = None
     ):
         """Initialize the notification manager.
@@ -47,12 +48,14 @@
         self.config = config
         self._initialized = False
         self.mongo_client: Optional[AsyncIOMotorClient] = None
+        self.mongo_client: Optional[AsyncIOMotorClient] = None
         # self.db_pool: Optional[MongooseClient] = None
         # self.socket_server = socket_server
 
         # TODO: Decide if we need to keep this in memory or not
 
         # User notification data
+        # self.notification_data: dict[str, dict[str, Any]] = {}
         # self.notification_data: dict[str, dict[str, Any]] = {}
 
         # Initialize RabbitMQ client
@@ -69,6 +72,11 @@
             failure_threshold=3,
             reset_timeout=30.0
         )
+        self.db_cb = CircuitBreaker(
+            "mongodb",
+            failure_threshold=3,
+            reset_timeout=30.0
+        )
 
     async def initialize(self) -> None:
         """Initialize the notification manager."""
@@ -86,11 +94,7 @@
             #     circuit_breaker=self.rabbitmq_cb
             # )
 
-<<<<<<< HEAD
             # Initialize database connection with circuit breaker
-=======
-            # Initialize database if this is the presence service
->>>>>>> 6ccd540d
             if "mongodb" in self.config:
                 await with_retry(
                     self._connect_database,
@@ -121,7 +125,88 @@
         finally:
             self.mongo_client = None
             logger.info("Notification manager shut down")
-
+        try:
+            if self.mongo_client is not None:
+                await self.mongo_client.close()
+                logger.info("MongoDB connection closed")
+        except Exception as e:
+            logger.error(f"Error closing MongoDB connection: {e}")
+        finally:
+            self.mongo_client = None
+            logger.info("Notification manager shut down")
+
+    async def _connect_database(self) -> None:
+        """Connect to MongoDB."""
+        # Connect to PostgreSQL
+        config = self.config["mongodb"].copy()
+
+        client = AsyncIOMotorClient(config["uri"])
+        try:
+            # Verify connection
+            self.mongo_client = client
+            
+            conn_result = await self.check_connection_health()
+            
+            if not conn_result:
+                raise Exception("Failed to connect to MongoDB")
+          
+            db_name = config.get("database", "notifications")
+            db = client[db_name]
+            
+            # Create indexes for the notifications collection
+            await db.notifications.create_index([("recipient_id", 1)])
+            
+            # List collections in the database (not on the client)
+            collections = await db.list_collection_names()
+            
+            # Create notifications collection if it doesn't exist
+            if 'notifications' not in collections:
+                logger.info("Creating notifications collection")
+                await db.create_collection('notifications')
+                
+            else:
+                logger.info("Notifications collection already exists")
+        
+            count = await db.notifications.count_documents({})
+            logger.info(f"Found {count} existing notifications in database")
+
+            if count == 0:
+                # Only create test notification if collection is empty
+                logger.info("No notifications found, creating test notification")
+                test_notification = NotificationRequest(
+                    recipient_id="550e8400-e29b-41d4-a716-446655440000",
+                    sender_id="6ba7b810-9dad-11d1-80b4-00c04fd430c8",
+                    reference_id="123e4567-e89b-12d3-a456-426614174111",
+                    content_preview="Hello World!",
+                    timestamp=datetime.now().isoformat(),
+                    status=DeliveryType.UNDELIVERED,
+                    error=None,
+                )
+                # Convert to database model and save to MongoDB
+                db_notification = test_notification.to_db_model()
+                result = await db.notifications.insert_one(db_notification.to_mongo_dict())
+                
+                # Verify the document was inserted
+                doc = await db.notifications.find_one({"recipient_id": "550e8400-e29b-41d4-a716-446655440000"})
+                if doc:
+                    logger.info(f"Test notification inserted with ID: {result.inserted_id}")
+                else:
+                    logger.warning("Failed to insert test notification")
+            else:
+                logger.info(f"Skipping test notification creation, database already contains {count} notifications")
+            
+
+        except Exception as e:
+            logger.error(f"Failed to connect to database: {e}")
+            raise
+
+    async def check_connection_health(self):
+        try:
+            await self.mongo_client.admin.command('ping')
+            return True
+        except Exception:
+            logger.error("MongoDB connection failed")
+            return False
     async def _connect_database(self) -> None:
         """Connect to MongoDB."""
         # Connect to PostgreSQL
@@ -327,16 +412,24 @@
     #         await message.ack()
 
     async def get_user_notifications(self, user_id: str) -> List[NotificationResponse]:
+    async def get_user_notifications(self, user_id: str) -> List[NotificationResponse]:
         """Get user's notifications."""
         # Default values
+        empty_notifications: List[NotificationResponse] = []
         empty_notifications: List[NotificationResponse] = []
 
         # # Check cache first
         # if user_id in self.notification_data:
         #     notification_data = self.notification_data[user_id]
         #     return notification_data
+        # if user_id in self.notification_data:
+        #     notification_data = self.notification_data[user_id]
+        #     return notification_data
 
         # Fetch from database if not in cache
+        user_notifications = await self._get_user_notifications(user_id)
+        if user_notifications:
+            return user_notifications
         user_notifications = await self._get_user_notifications(user_id)
         if user_notifications:
             return user_notifications
@@ -348,7 +441,13 @@
         if not self.mongo_client:
             logger.warning("MongoDB not available")
             return None
-<<<<<<< HEAD
+        return empty_notifications
+        
+    async def _get_user_notifications(self, user_id: str) -> list[NotificationResponse] | None:
+        """Get user notifications from database."""
+        if not self.mongo_client:
+            logger.warning("MongoDB not available")
+            return None
 
         try:
             if isinstance(user_id, UUID):
@@ -433,113 +532,6 @@
         if not self.mongo_client:
             logger.warning("MongoDB not available")
             return False
-=======
-
-        try:
-            if isinstance(user_id, UUID):
-                user_id = str(user_id)
-            
-            logger.debug(f"Searching for notifications with recipient_id: {user_id}")
-            
-            # Get the database
-            db_name = self.config["mongodb"].get("database", "notifications")
-            db = self.mongo_client[db_name]
-            
-            stats = await db.command("collStats", "notifications") 
-            logger.debug(f"Collection stats: {stats}")
-            
-            # Query for user notifications
-            query = {"recipient_id": user_id}
-            logger.debug(f"Query: {query}")
-            cursor = db.notifications.find(query)
-            documents = await cursor.to_list(length=None)  # Fetch all documents into a list
-            logger.debug(f"Found {len(documents)} notifications for user {user_id}")
-            
-            notifications = []
-            for doc in documents:
-                logger.debug(f"Processing document: {doc}")
-                # Convert MongoDB doc to database model
-                db_notification = NotificationDB.from_mongo_doc(doc)
-                
-                # Convert database model to API response
-                api_notification = db_notification.to_api_response()
-                                
-                notifications.append(api_notification)
-                
-            return notifications 
-
-        except ValueError as e:
-            logger.error(f"Invalid UUID format for user_id: {user_id}")
-            return None
-        except Exception as e:
-            logger.error(f"Failed to get user notifications: {e}")
-            return None
-
-    async def create_notification(self, notification: NotificationRequest) -> list[NotificationResponse]:
-        """Create a new notification."""
-        if not self.mongo_client:
-            logger.warning("MongoDB not available")
-            return []
-
-        try:
-            # Convert API request to database model
-            db_notification = notification.to_db_model()
-            
-            # Get database
-            db_name = self.config["mongodb"].get("database", "notifications")
-            db = self.mongo_client[db_name]
-            
-            # Convert to MongoDB document and insert
-            mongo_dict = db_notification.to_mongo_dict()
-            result = await db.notifications.insert_one(mongo_dict)
-            logger.info(f"Notification inserted with ID: {result.inserted_id}")
-            
-            # Return all notifications for the recipient
-            return await self.get_user_notifications(notification.recipient_id)
-            
-        except Exception as e:
-            logger.error(f"Failed to create notification: {e}")
-            return []
-
-    def set_user_notification(self, user_id: str, user_notification: NotificationRequest) -> bool:
-        """Set user's notifications."""
-        try:
-            notification_type = NotificationType(
-                user_notification.notification_type)
-            current_time = user_notification.timestamp or datetime.now().timestamp()
-
-            # Initialize user in presence_data if not exists
-            if user_id not in self.notification_data:
-                self.notification_data[user_id] = NotificationRequest(
-                    recipient_id=user_notification.recipient_id,
-                    sender_id=user_notification.sender_id,
-                    reference_id=user_notification.reference_id,
-                    content_preview=user_notification.content_preview,
-                    timestamp=current_time,
-                    notification_type=notification_type.value,
-                    read=user_notification.read
-                )
-                logger.info(
-                    f"Created new notification entry for user {user_id}")
-
-            else:
-                self.notification_data[user_id].update(NotificationRequest(
-                    recipient_id=user_notification.recipient_id,
-                    sender_id=user_notification.sender_id,
-                    reference_id=user_notification.reference_id,
-                    content_preview=user_notification.content_preview,
-                    timestamp=current_time,
-                    notification_type=notification_type.value,
-                    read=user_notification.read
-                ))
-
-            # Update status in database and notify others with circuit breaker
-            # await with_retry(
-            #     lambda: self._update_user_status(user_id, status_type),
-            #     max_attempts=3,
-            #     circuit_breaker=self.db_cb
-            # )
->>>>>>> 6ccd540d
 
         try:
             # Get database
