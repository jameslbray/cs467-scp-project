--- conflicted
+++ resolved
@@ -104,10 +104,7 @@
             await self.rabbitmq.bind_queue(
                 "notifications_queue",
                 "notifications",
-<<<<<<< HEAD
-=======
                 "notifications",
->>>>>>> cba49544
                 "user.#"  # All broadcast messages
             )
 
@@ -124,13 +121,8 @@
             raise
 
     async def register_consumers(
-<<<<<<< HEAD
-        self, 
-        # notifications_handler: Callable, 
-=======
         self,
         notifications_handler: Callable,
->>>>>>> cba49544
         connection_handler: Callable,
     ) -> None:
         """Register consumer handlers for different queues."""
@@ -176,14 +168,11 @@
                 "content_preview": content_preview,
                 "timestamp": datetime.now().isoformat(),
                 "read": False
-<<<<<<< HEAD
-=======
             }
 
             # Wrap in the expected format for socket_server.py
             message = json.dumps({
                 "notification": notification
->>>>>>> cba49544
             })
 
             await self.rabbitmq.publish_message(
@@ -221,14 +210,11 @@
                 "timestamp": datetime.now().isoformat(),
                 "read": False,
                 "notification_type": "friend_request"
-<<<<<<< HEAD
-=======
             }
 
             # Wrap in the expected format
             message = json.dumps({
                 "notification": notification
->>>>>>> cba49544
             })
 
             await self.rabbitmq.publish_message(
