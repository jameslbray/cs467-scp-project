--- conflicted
+++ resolved
@@ -86,6 +86,7 @@
 @router.get(
     "/notify/{user_id}",
     response_model=list[NotificationResponse],
+    response_model=list[NotificationResponse],
     responses={
         401: {"model": ErrorResponse, "description": "Unauthorized"},
         404: {"model": ErrorResponse, "description": "User not found"},
@@ -108,11 +109,13 @@
     logger.info(f"Fetching notifications for user: {user_id}")
     notification_data = await notification_manager.get_user_notifications(user_id)
 
+    logger.info(f"Fetching notifications for user: {user_id}")
+    notification_data = await notification_manager.get_user_notifications(user_id)
+
     return notification_data
 
 
 @router.post(
-<<<<<<< HEAD
     "/notify/{user_id}",
     response_model=SuccessResponse,
     responses={
@@ -172,10 +175,6 @@
 @router.put(
     "/notify/{user_id}",
     response_model=SuccessResponse,
-=======
-    "/notify/{user_id}",
-    response_model=list[NotificationResponse],
->>>>>>> 6ccd540d
     responses={
         400: {"model": ErrorResponse, "description": "Bad request"},
         401: {"model": ErrorResponse, "description": "Unauthorized"},
@@ -185,11 +184,7 @@
 )
 async def create_user_notification(
     user_id: str,
-<<<<<<< HEAD
     notification_id: str = Query(..., description="ID of the notification to mark as read"),
-=======
-    notification_update: NotificationRequest,
->>>>>>> 6ccd540d
     # current_user: str = Depends(get_current_user),
     notification_manager: NotificationManager = Depends(get_notification_manager),
 ):
@@ -214,7 +209,6 @@
     logger.info(f"Updating notification {notification_id} for user: {user_id}")
 
     try:
-<<<<<<< HEAD
         # Call the manager to mark notification as read
         success = await notification_manager.mark_notification_as_read(notification_id, user_id)
         
@@ -225,15 +219,6 @@
             )
             
         return SuccessResponse(message="success")
-=======
-        # If user_id in the URL differs from the one in the request, ensure consistency
-        if notification_update.recipient_id != user_id:
-            notification_update.recipient_id = user_id
-            
-       
-        response = await notification_manager.create_notification(notification_update)
-        return response  
->>>>>>> 6ccd540d
         
     except Exception as e:
         logger.error(f"Failed to update notification: {e}")
@@ -242,7 +227,6 @@
             detail="Failed to update notification",
         )
 
-<<<<<<< HEAD
 
 @router.put(
     "/notify/all/{user_id}",
@@ -338,8 +322,6 @@
             status_code=HTTP_404_NOT_FOUND,
             detail="Failed to update notification",
         )
-=======
->>>>>>> 6ccd540d
 
 # @router.post(
 #     "/notify/register/{user_id}",
@@ -568,15 +550,15 @@
         "description": "API for tracking and managing user notifications",
         "endpoints": {
             "GET /notify/health": "Health check endpoint",
+            "GET /notify/health": "Health check endpoint",
             "GET /api/notify/{user_id}": "Get a user's current notifications",
             "POST /api/notify/{user_id}": "Create a notification for a user",
-<<<<<<< HEAD
             "PUT /api/notify/{user_id}": "Mark a notification as read",
             "PUT /api/notify/all/{user_id}": "Mark all notifications as read",
             "DELETE /api/notify/{user_id}": "Delete read notifications",
-=======
->>>>>>> 6ccd540d
             # "GET /api/notify/friends/{user_id}": "Get status of all friends",
+            # "WS /api/ws/notify/subscribe": "WebSocket for real-time notifications updates",
+            # "POST /api/notify/subscribe": "HTTP fallback for notifications subscriptions",
             # "WS /api/ws/notify/subscribe": "WebSocket for real-time notifications updates",
             # "POST /api/notify/subscribe": "HTTP fallback for notifications subscriptions",
         },
