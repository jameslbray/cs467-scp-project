--- conflicted
+++ resolved
@@ -138,21 +138,18 @@
     - **NotificationResponse**: Created notification information
     """
     # Check if the user is trying to update their own status
-<<<<<<< HEAD
     # if user_id != current_user:
     #     raise HTTPException(
     #         status_code=HTTP_403_FORBIDDEN,
     #         detail="You can only update your own status"
     #     )
 
-=======
     if user_id != current_user:
         raise HTTPException(
             status_code=HTTP_403_FORBIDDEN,
             detail="You can only update your own status"
         )
-    
->>>>>>> a4e19613
+
     logger.info(f"Creating notification for user: {user_id}")
 
     try:
@@ -167,13 +164,10 @@
                 status_code=HTTP_404_NOT_FOUND,
                 detail="Notification creation failed",
             )
-<<<<<<< HEAD
         return SuccessResponse(message="success")
 
-=======
         return {"message" : "success"}
-            
->>>>>>> a4e19613
+
     except Exception as e:
         logger.error(f"Failed to update notification: {e}")
         raise HTTPException(
@@ -209,7 +203,6 @@
     - **NotificationResponse**: Updated notification information
     """
     # Check if the user is trying to update their own status
-<<<<<<< HEAD
     # if user_id != current_user:
     #     raise HTTPException(
     #         status_code=HTTP_403_FORBIDDEN,
@@ -217,14 +210,12 @@
     #     )
 
 
-=======
     if user_id != current_user:
         raise HTTPException(
             status_code=HTTP_403_FORBIDDEN,
             detail="You can only update your own status"
         )
-      
->>>>>>> a4e19613
+
     logger.info(f"Updating notification {notification_id} for user: {user_id}")
 
     try:
@@ -236,15 +227,12 @@
                 status_code=404,
                 detail="Notification not found or already read"
             )
-<<<<<<< HEAD
 
         return SuccessResponse(message="success")
 
-=======
-            
+
         return "success"
-        
->>>>>>> a4e19613
+
     except Exception as e:
         logger.error(f"Failed to update notification: {e}")
         raise HTTPException(
@@ -278,7 +266,6 @@
     - **SuccessResponse**: Success message
     """
     # Check if the user is trying to update their own status
-<<<<<<< HEAD
     # if user_id != current_user:
     #     raise HTTPException(
     #         status_code=HTTP_403_FORBIDDEN,
@@ -286,28 +273,23 @@
     #     )
 
 
-=======
     if user_id != current_user:
         raise HTTPException(
             status_code=HTTP_403_FORBIDDEN,
             detail="You can only update your own status"
         )
-    
->>>>>>> a4e19613
+
     logger.info(f"Updating all notifications for user: {user_id}")
 
     try:
         # Call the manager to mark notification as read
         success = await notification_manager.mark_all_notifications_as_read(user_id)
-<<<<<<< HEAD
 
         return SuccessResponse(message="success")
 
-=======
-            
+
         return "success"
-        
->>>>>>> a4e19613
+
     except Exception as e:
         logger.error(f"Failed to update notification: {e}")
         raise HTTPException(
@@ -341,30 +323,30 @@
     - **NotificationResponse**: Updated notification information
     """
     # Check if the user is trying to update their own status
+    # if user_id != current_user:
+    #     raise HTTPException(
+    #         status_code=HTTP_403_FORBIDDEN,
+    #         detail="You can only update your own status"
+    #     )
+
+
     if user_id != current_user:
         raise HTTPException(
             status_code=HTTP_403_FORBIDDEN,
             detail="You can only update your own status"
         )
 
-<<<<<<< HEAD
-
-=======
->>>>>>> a4e19613
     logger.info(f"Removing stale notification for user: {user_id}")
 
     try:
         # Call the manager to mark notification as read
         deleted_count = await notification_manager.delete_read_notifications(user_id)
-<<<<<<< HEAD
 
         return SuccessResponse(message="Successfully deleted {deleted_count} notifications")
 
-=======
-            
+
         return f"Successfully deleted {deleted_count} notifications"
-        
->>>>>>> a4e19613
+
     except Exception as e:
         logger.error(f"Failed to update notification: {e}")
         raise HTTPException(
@@ -372,7 +354,6 @@
             detail="Failed to update notification",
         )
 
-<<<<<<< HEAD
 # @router.post(
 #     "/notify/register/{user_id}",
 #     response_model=StatusResponse,
@@ -585,8 +566,6 @@
 #             success=False, subscribed_users=[], message="No user IDs provided"
 #         )
 
-=======
->>>>>>> a4e19613
 
 @router.get("/notify", summary="API Info")
 async def api_info():
@@ -608,6 +587,6 @@
             "PUT /api/notify/{user_id}": "Mark a notification as read",
             "PUT /api/notify/all/{user_id}": "Mark all notifications as read",
             "DELETE /api/notify/{user_id}": "Delete read notifications",
-            
+
         },
     }