--- conflicted
+++ resolved
@@ -518,14 +518,10 @@
                     notification_type="friend_request",
                     content_preview=content_preview,
                 )
-<<<<<<< HEAD
                 logger.info(
                     "[CONSUMER] Finished processing friend_request event"
                 )
             elif event_type == "connection:friend_accepted":
-=======
-            elif event_type == "connections:friend_accepted":
->>>>>>> a974a8d3
                 recipient_id = body.get("recipient_id")
                 sender_id = body.get("sender_id")
                 reference_id = body.get("reference_id")
@@ -596,25 +592,10 @@
                     for conn in connections
                     if conn.status == ConnectionStatus.ACCEPTED
                 ]
-<<<<<<< HEAD
                 logger.info(
                     f"[CONSUMER] Filtered accepted connections: {connections}"
                 )
 
-=======
-                
-                def json_serializable(conn: Connection) -> dict:
-                    """Convert Connection to a JSON-serializable dict."""
-                    return {
-                        "id": str(conn.id),
-                        "user_id": str(conn.user_id),
-                        "friend_id": str(conn.friend_id),
-                        "status": conn.status,
-                        "created_at": conn.created_at.isoformat() if conn.created_at else None,
-                        "updated_at": conn.updated_at.isoformat() if conn.updated_at else None,
-                    }
-                
->>>>>>> a974a8d3
                 # Publish the connections back to the requester
                 response_message = json.dumps(
                     {
@@ -623,16 +604,13 @@
                         "user_id": user_id,
                         "friends": connections,
                     },
-                    default=json_serializable
+                    default=pydantic_encoder,
                 )
                 logger.info(f"[CONSUMER] Response message: {response_message}")
                 logger.info(
                     f"[CONSUMER] Publishing to reply_to={message.reply_to}, correlation_id={message.correlation_id}"
                 )
 
-                logger.info(
-                    f"Publishing friends list for user {user_id}: {connections}"
-                )
                 await self.rabbitmq.publish_friends_list(
                     reply_to=message.reply_to,
                     message=response_message,
