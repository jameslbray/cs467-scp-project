--- conflicted
+++ resolved
@@ -3,32 +3,20 @@
 """
 
 import logging
-from datetime import datetime
 from typing import Any, List, Optional
 
 import asyncpg  # type: ignore
 
+from services.shared.utils.retry import CircuitBreaker, with_retry
+
 # from services.rabbitmq.core.client import RabbitMQClient
-<<<<<<< HEAD
-from services.connections.app.db.models import Connection
-from services.connections.app.db.schemas import ConnectionCreate
-from services.shared.utils.retry import CircuitBreaker, with_retry
+from ..db.models import Connection
+# TODO: Check which needs schema and which needs model
+from ..db.schemas import ConnectionSchema, ConnectionCreate, ConnectionUpdate
 
 # from pymongo import MongoClient
 
 
-=======
-from ..db.models import (
-    Connection,
-)
-from ..db.schemas import (
-    Connection,
-    ConnectionStatus,
-    ConnectionCreate,
-    ConnectionUpdate
-)
-    
->>>>>>> a5c16d5a
 # from services.socket_io.app.core.socket_server import SocketServer as SocketManager
 
 # configure logging
@@ -312,13 +300,8 @@
                     ORDER BY created_at DESC
                 """
                 # Execute the query
-<<<<<<< HEAD
-                rows = await conn.fetch(query)
-
-=======
                 rows = await conn.fetch(query, user_id)
-                
->>>>>>> a5c16d5a
+
                 # Convert rows to list of Connection
                 connections = []
                 for row in rows:
@@ -420,13 +403,8 @@
             )
             async with self.postgres_client.acquire() as conn:
                 # Execute the query directly on the connection
-<<<<<<< HEAD
                 await conn.execute("SET search_path TO connections, public")
 
-                query = """
-=======
-                await conn.execute('SET search_path TO connections, public')
-                
                 # First direction (user_id -> friend_id)
                 query1 = """
                     INSERT INTO connections.connections (user_id, friend_id, status)
@@ -434,47 +412,38 @@
                     RETURNING id, user_id, friend_id, status, created_at, updated_at
                 """
                 # Execute first query
-                result1 = await conn.fetchrow(query1, connection.user_id, connection.friend_id, connection.status)
-                
+                result1 = await conn.fetchrow(
+                    query1,
+                    connection.user_id,
+                    connection.friend_id,
+                    connection.status,
+                )
+
                 # Second direction (friend_id -> user_id)
                 query2 = """
->>>>>>> a5c16d5a
                     INSERT INTO connections.connections (user_id, friend_id, status)
                     VALUES ($1, $2, $3)
                     RETURNING id
                 """
-<<<<<<< HEAD
-                # Execute the query
-                result = await conn.fetchrow(
-                    query,
+                # Execute second query
+                result2 = await conn.fetchrow(
+                    query2,
+                    connection.friend_id,
                     connection.user_id,
-                    connection.friend_id,
                     connection.status,
                 )
 
-                if result:
-                    logger.info(f"Connection created with ID: {result['id']}")
+                if result1 and result2:
+                    logger.info(
+                        f"Bidirectional connection created with ID: {result1['id']}"
+                    )
                     return Connection(
-                        id=result["id"],
-                        user_id=connection.user_id,
-                        friend_id=connection.friend_id,
-                        status=connection.status,
-                        created_at=datetime.now(),
-                        updated_at=datetime.now(),
-=======
-                # Execute second query
-                result2 = await conn.fetchrow(query2, connection.friend_id, connection.user_id, connection.status)
-                
-                if result1 and result2:
-                    logger.info(f"Bidirectional connection created with ID: {result1['id']}")
-                    return Connection(
-                        id=result1['id'],
-                        user_id=result1['user_id'],
-                        friend_id=result1['friend_id'],
-                        status=result1['status'],
-                        created_at=result1['created_at'],
-                        updated_at=result1['updated_at']
->>>>>>> a5c16d5a
+                        id=result1["id"],
+                        user_id=result1["user_id"],
+                        friend_id=result1["friend_id"],
+                        status=result1["status"],
+                        created_at=result1["created_at"],
+                        updated_at=result1["updated_at"],
                     )
                 else:
                     logger.error("Failed to create connection")
@@ -484,263 +453,20 @@
             logger.error(f"Failed to create connection: {e}")
             return None
 
-<<<<<<< HEAD
-    # async def mark_notification_as_read(self, notification_id: str, user_id: str) -> bool:
-    #     """Mark a notification as read.
-
-    #     Args:
-    #         notification_id: The ID of the notification to mark as read
-    #         user_id: The user ID who owns the notification
-
-    #     Returns:
-    #         bool: True if update was successful, False otherwise
-    #     """
-    #     if not self.mongo_client:
-    #         logger.warning("MongoDB not available")
-    #         return False
-
-    #     try:
-    #         # Get database
-    #         db_name = self.config["mongodb"].get("database", "notifications")
-    #         db = self.mongo_client[db_name]
-
-    #         try:
-    #             object_id = ObjectId(notification_id)
-    #         except Exception as e:
-    #             logger.error(f"Invalid ObjectId format: {notification_id}, error: {e}")
-    #             return False
-
-    #         # Create query with both notification_id and user_id for security
-    #         query = {
-    #             "_id": object_id,  # Use ObjectId, not string
-    #             "recipient_id": user_id
-    #         }
-
-    #         # Update document to mark as read
-    #         update = {
-    #             "$set": {
-    #                 "read": True,
-    #             }
-    #         }
-
-    #         # Update the document directly
-    #         result = await db.notifications.update_one(query, update)
-
-    #         # Check if update was successful
-    #         if result.modified_count == 1:
-    #             logger.info(f"Notification {notification_id} marked as read for user {user_id}")
-    #             return True
-    #         else:
-    #             # Check if document exists but wasn't modified (already read)
-    #             doc = await db.notifications.find_one({"_id": object_id})
-    #             if doc:
-    #                 logger.info(f"Notification {notification_id} exists but is already read")
-    #                 return True
-    #             logger.warning(f"Notification {notification_id} not found for user {user_id}")
-    #             return False
-
-    #     except Exception as e:
-    #         logger.error(f"Failed to mark notification as read: {e}")
-    #         return False
-
-    # async def mark_all_notifications_as_read(self, user_id: str) -> bool:
-    #         """Mark all of a user's notification as read.
-
-    #         Args:
-    #             user_id: The user ID who owns the notification
-
-    #         Returns:
-    #             bool: True if update was successful, False otherwise
-    #         """
-    #         if not self.mongo_client:
-    #             logger.warning("MongoDB not available")
-    #             return False
-
-    #         try:
-    #             # Get database
-    #             db_name = self.config["mongodb"].get("database", "notifications")
-    #             db = self.mongo_client[db_name]
-
-    #             # Create query with both notification_id and user_id for security
-    #             query = {
-    #                 "recipient_id": user_id
-    #             }
-
-    #             # Update document to mark as read
-    #             update = {
-    #                 "$set": {
-    #                     "read": True,
-    #                 }
-    #             }
-
-    #             # Update the document directly
-    #             result = await db.notifications.update_many(query, update)
-
-    #             # Check if update was successful
-    #             if result.modified_count > 0:
-    #                 logger.info(f"All notifications marked as read for user {user_id}")
-    #                 return True
-    #             else:
-    #                 # Check if document exists but wasn't modified (already read)
-    #                 doc = await db.notifications.find_one({"recipient_id": user_id})
-    #                 if doc:
-    #                     logger.info(f"Notifications exists but are already read")
-    #                     return True
-    #                 logger.warning(f"Notification not found for user {user_id}")
-    #                 return False
-
-    #         except Exception as e:
-    #             logger.error(f"Failed to mark notification as read: {e}")
-    #             return False
-
-    # async def delete_read_notifications(self, user_id: str) -> int:
-    #     """Delete all read notifications for a user.
-
-    #     Returns:
-    #         int: Number of notifications deleted
-    #     """
-    #     if not self.mongo_client:
-    #         return 0
-
-    #     try:
-    #         db = self.mongo_client[self.config["mongodb"].get("database", "notifications")]
-    #         result = await db.notifications.delete_many({
-    #             "recipient_id": user_id,
-    #             "read": True
-    #         })
-    #         return result.deleted_count
-    #     except Exception as e:
-    #         logger.error(f"Failed to delete read notifications: {e}")
-    #         return 0
-
-    # async def _update_user_notification(
-    #     self,
-    #     user_id: str,
-    #     status: StatusType,
-    #     last_changed: Optional[float] = None
-    # ) -> bool:
-    #     """Update a user's notifications.
-
-    #     Returns:
-    #         bool: True if update was successful, False otherwise
-    #     """
-    #     try:
-    #         status_type = status
-    #         current_time = last_changed or datetime.now().timestamp()
-
-    #         # Initialize user in presence_data if not exists
-    #         if user_id not in self.presence_data:
-    #             self.presence_data[user_id] = {
-    #                 "status": status_type.value,
-    #                 "last_seen": current_time
-    #             }
-    #             logger.info(f"Created new presence entry for user {user_id}")
-
-    #         else:
-    #             self.presence_data[user_id].update({
-    #                 "status": status_type.value,
-    #                 "last_seen": last_changed or datetime.now().timestamp()
-    #             })
-
-    #         # Update status in database and notify others
-    #         await with_retry(
-    #             lambda: self._save_user_status(
-    #                 user_id,
-    #                 status_type,
-    #                 last_changed
-    #             ),
-    #             max_attempts=3,
-    #             circuit_breaker=self.db_cb
-    #         )
-
-    #         # Publish status update to RabbitMQ
-    #         await with_retry(
-    #             lambda: self._publish_status_update(
-    #                 user_id,
-    #                 status_type,
-    #                 last_changed
-    #             ),
-    #             max_attempts=3,
-    #             circuit_breaker=self.rabbitmq_cb
-    #         )
-
-    #         # Notify friends
-    #         await with_retry(
-    #             lambda: self._notify_friends(user_id, status_type),
-    #             max_attempts=3,
-    #             circuit_breaker=self.rabbitmq_cb
-    #         )
-
-    #         logger.info(f"User {user_id} status updated to {status}")
-    #         return True
-
-    #     except ValueError:
-    #         logger.error(f"Invalid status: {status}")
-    #         return False
-
-    # async def _save_user_status(
-    #     self,
-    #     user_id: Union[str, int, UUID],
-    #     status: StatusType,
-    #     last_changed: Optional[float] = None
-    # ) -> None:
-    #     """Save user status to database.
-
-    #     Args:
-    #         user_id: User ID as string, int, or UUID
-    #         status: User's status
-    #         last_changed: Timestamp of last status change
-    #     """
-    #     if not self.db_pool:
-    #         logger.warning("Database pool not available")
-    #         return
-
-    #     try:
-    #         last_changed = last_changed or datetime.now().timestamp()
-
-    #         # Handle different user_id types
-    #         if isinstance(user_id, str):
-    #             try:
-    #                 # Try to parse as UUID first
-    #                 uuid_user_id = UUID(user_id)
-    #             except ValueError:
-    #                 # If not a valid UUID string, generate a v4 UUID
-    #                 uuid_user_id = UUID(int=int(user_id)) if user_id.isdigit() \
-    #                     else UUID(bytes=user_id.encode(), version=4)
-    #                 logger.debug(
-    #                     f"Generated UUID v4 from string: {user_id} -> {uuid_user_id}"
-    #                 )
-    #         elif isinstance(user_id, int):
-    #             # For integers, we create a UUID v4 using the int value
-    #             # This maintains consistency for the same integer input
-    #             try:
-    #                 uuid_user_id = UUID(int=user_id)
-    #             except ValueError:
-    #                 # If integer is too large, fall back to random UUID
-    #                 uuid_user_id = UUID(
-    #                     bytes=str(user_id).encode(),
-    #                     version=4
-    #                 )
-    #             logger.debug(
-    #                 f"Generated UUID v4 from int: {user_id} -> {uuid_user_id}"
-    #             )
-    #         elif isinstance(user_id, UUID):
-    #             uuid_user_id = user_id
-    #         else:
-    #             raise ValueError(f"Unsupported user_id type: {type(user_id)}")
-=======
-    async def update_connection(self, connection: ConnectionUpdate) -> Connection | None:
+    async def update_connection(
+        self, connection: ConnectionUpdate
+    ) -> Connection | None:
         """Update an existing connection."""
         if not self.postgres_client:
             logger.warning("Postgres not available")
             return None
 
-        try:          
+        try:
             logger.debug(f"Updating connection for {connection.user_id}")
             async with self.postgres_client.acquire() as conn:
                 # Execute the query directly on the connection
-                await conn.execute('SET search_path TO connections, public')
-                
+                await conn.execute("SET search_path TO connections, public")
+
                 query = """
                     UPDATE connections.connections
                     SET status = $1, updated_at = NOW()
@@ -749,27 +475,32 @@
                     RETURNING id, user_id, friend_id, status, created_at, updated_at
                 """
                 # Execute the query
-                result = await conn.fetchrow(query, connection.status, connection.user_id, connection.friend_id)
-                
+                result = await conn.fetchrow(
+                    query,
+                    connection.status,
+                    connection.user_id,
+                    connection.friend_id,
+                )
+
                 if result:
-                    logger.info(f"Connection updated with ID: {connection.user_id}")
+                    logger.info(
+                        f"Connection updated with ID: {connection.user_id}"
+                    )
                     return Connection(
-                        id=result['id'],
-                        user_id=result['user_id'],
-                        friend_id=result['friend_id'],
-                        status=result['status'],
-                        created_at=result['created_at'],
-                        updated_at=result['updated_at']
+                        id=result["id"],
+                        user_id=result["user_id"],
+                        friend_id=result["friend_id"],
+                        status=result["status"],
+                        created_at=result["created_at"],
+                        updated_at=result["updated_at"],
                     )
                 else:
                     logger.error("Failed to update connection")
                     return None
-            
+
         except Exception as e:
             logger.error(f"Failed to update connection: {e}")
             return None
->>>>>>> a5c16d5a
-
 
     # async def _publish_status_update(
     #     self,
