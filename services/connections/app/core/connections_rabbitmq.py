"""
RabbitMQ client for connection service.
"""

import logging
from typing import Any, Callable, Dict, Optional

from services.rabbitmq.core.client import RabbitMQClient as BaseRabbitMQClient
from services.shared.utils.retry import CircuitBreaker, with_retry

logger = logging.getLogger(__name__)


class ConnectionsRabbitMQClient:
    """RabbitMQ client for connection service."""

    def __init__(self, config: Dict[str, Any] = None):
        """Initialize the RabbitMQ client."""
        self.config = config or {}
        self.rabbitmq = BaseRabbitMQClient()

        # Initialize circuit breaker
        self.circuit_breaker = CircuitBreaker(
            "rabbitmq", failure_threshold=3, reset_timeout=30.0
        )
        self._initialized = False

    async def initialize(self) -> bool:
        """Initialize the RabbitMQ client."""
        if self._initialized:
            logger.warning("RabbitMQ client already initialized")
            return True

        try:
            # Connect to RabbitMQ with retry
            await with_retry(
                self._connect,
                max_attempts=5,
                initial_delay=5.0,
                max_delay=60.0,
                circuit_breaker=self.circuit_breaker,
            )

            self._initialized = True
            logger.info("Connection RabbitMQ client initialized successfully")
            return True
        except Exception as e:
            logger.error(f"Failed to initialize RabbitMQ client: {e}")
            self._initialized = False
            return False

    async def shutdown(self) -> None:
        """Shutdown the RabbitMQ client."""
        try:
            await self.rabbitmq.close()
            logger.info("RabbitMQ connection closed")
        except Exception as e:
            logger.error(f"Error closing RabbitMQ connection: {e}")
        finally:
            self._initialized = False

    async def _connect(self) -> None:
        """Connect to RabbitMQ and set up exchanges and queues."""
        try:
            # Connect to RabbitMQ
            connected = await self.rabbitmq.connect()
            if not connected:
                raise Exception("Failed to connect to RabbitMQ")

            # Declare exchanges
            await self.rabbitmq.declare_exchange("connections", "topic")
            await self.rabbitmq.declare_exchange("notifications", "topic")

            # Declare queue for connection events
            await self.rabbitmq.declare_queue("connections", durable=True)

            # Declare queue for connection notifications
            await self.rabbitmq.declare_queue("notifications", durable=True)

            # Bind queues to exchanges with appropriate routing keys
            await self.rabbitmq.bind_queue(
                "connections",
                "connections",
                "user.#",  # All connection update events
            )

            await self.rabbitmq.bind_queue(
                "notifications",
                "notifications",
                "user.#",  # All connection notifications
            )

            logger.info("Connected to RabbitMQ for connection events")
        except Exception as e:
            logger.error(f"Failed to connect to RabbitMQ: {e}")
            raise

    async def register_consumers(
        self, connection_update_handler: Callable
    ) -> None:
        """Register consumer handlers for different queues."""
        try:
            if not self._initialized:
                await self.initialize()

            # Start consuming messages with provided handlers
            await self.rabbitmq.consume(
                "connections", connection_update_handler
            )

            logger.info("Consumer handlers registered successfully")
        except Exception as e:
            logger.error(f"Failed to register consumer handlers: {e}")
            raise

    async def publish_friend_request(
        self,
        message: str,
        routing_key: str,
        reply_to: Optional[str],
    ) -> bool:
        """Publish a friend request notification event."""
        try:
            if not self._initialized:
                await self.initialize()

            if routing_key is None:
                routing_key = "user.friend_request"
            # if reply_to is None:
            #     reply_to = "connection_notifications"

            if reply_to is not None:
                await self.rabbitmq.publish_message(
                    exchange="",
                    routing_key=reply_to,
                    message=message,
<<<<<<< HEAD
                    reply_to=reply_to,
=======
>>>>>>> a974a8d3
                )
            else:
                await self.rabbitmq.publish_message(
                    exchange="connections",
                    routing_key=routing_key,
                    message=message,
                )

            return True
        except Exception as e:
            logger.error(f"Failed to publish friend request notification: {e}")
            return False

    async def publish_friend_accepted(
        self,
        exchange: str,
        message: str,
        routing_key: str,
    ) -> bool:
        """Publish a friend acceptance notification event."""
        try:
            if not self._initialized:
                await self.initialize()

            await self.rabbitmq.publish_message(
                exchange=exchange, routing_key=routing_key, message=message
            )

            logger.info("Published friend acceptance notification")
            return True
        except Exception as e:
            logger.error(
                f"Failed to publish friend acceptance notification: {e}"
            )
            return False

    async def is_connected(self) -> bool:
        """Check if connected to RabbitMQ."""
        return self._initialized and self.rabbitmq.is_connected()

    async def publish_friends_list(
<<<<<<< HEAD
        self, message: str, reply_to: str, correlation_id: Optional[str] = None
=======
        self,
        message: str,
        routing_key: str,
        correlation_id: str
>>>>>>> a974a8d3
    ) -> bool:
        logger.info(
            f"[CONNECTIONS] publish_friends_list: reply_to={reply_to}, correlation_id={correlation_id}, message={message}"
        )
        try:
            if not self._initialized:
                await self.initialize()
<<<<<<< HEAD

            await self.rabbitmq.publish_message(
                exchange="",  # Default exchange for direct-to-queue
                routing_key=reply_to,  # Send to the callback queue
                message=message,
                correlation_id=correlation_id,
            )
            logger.info(
                f"[CONNECTIONS] Response published to reply_to={reply_to} with correlation_id={correlation_id}"
            )
=======
            
            await self.rabbitmq.publish_message(
                exchange="",
                routing_key=routing_key,
                message=message,
                correlation_id=correlation_id
            )

>>>>>>> a974a8d3
            return True
        except Exception as e:
            logger.error(f"Failed to publish friend list: {e}")
            return False<|MERGE_RESOLUTION|>--- conflicted
+++ resolved
@@ -134,10 +134,7 @@
                     exchange="",
                     routing_key=reply_to,
                     message=message,
-<<<<<<< HEAD
                     reply_to=reply_to,
-=======
->>>>>>> a974a8d3
                 )
             else:
                 await self.rabbitmq.publish_message(
@@ -179,14 +176,7 @@
         return self._initialized and self.rabbitmq.is_connected()
 
     async def publish_friends_list(
-<<<<<<< HEAD
         self, message: str, reply_to: str, correlation_id: Optional[str] = None
-=======
-        self,
-        message: str,
-        routing_key: str,
-        correlation_id: str
->>>>>>> a974a8d3
     ) -> bool:
         logger.info(
             f"[CONNECTIONS] publish_friends_list: reply_to={reply_to}, correlation_id={correlation_id}, message={message}"
@@ -194,7 +184,6 @@
         try:
             if not self._initialized:
                 await self.initialize()
-<<<<<<< HEAD
 
             await self.rabbitmq.publish_message(
                 exchange="",  # Default exchange for direct-to-queue
@@ -205,16 +194,6 @@
             logger.info(
                 f"[CONNECTIONS] Response published to reply_to={reply_to} with correlation_id={correlation_id}"
             )
-=======
-            
-            await self.rabbitmq.publish_message(
-                exchange="",
-                routing_key=routing_key,
-                message=message,
-                correlation_id=correlation_id
-            )
-
->>>>>>> a974a8d3
             return True
         except Exception as e:
             logger.error(f"Failed to publish friend list: {e}")
