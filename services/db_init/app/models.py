# services/db_init/app/models.py
import uuid

<<<<<<< HEAD
from sqlalchemy import CheckConstraint, Column, DateTime, ForeignKey, String, Text, UniqueConstraint, Index
from sqlalchemy.dialects.postgresql import TIMESTAMP, UUID
from sqlalchemy.sql import func, text
from sqlalchemy.orm import relationship, DeclarativeBase

=======
from sqlalchemy import (
    CheckConstraint,
    Column,
    DateTime,
    ForeignKey,
    Integer,
    String,
    Text,
)
from sqlalchemy.dialects.postgresql import TIMESTAMP, UUID
from sqlalchemy.orm import DeclarativeBase, relationship
from sqlalchemy.sql import func
>>>>>>> da1ed436


class Base(DeclarativeBase):
    pass


class User(Base):
    __tablename__ = "users"
    __table_args__ = {"schema": "users"}

    id = Column(UUID(as_uuid=True), primary_key=True, server_default=text("uuid_generate_v4()"))
    username = Column(String(255), unique=True, nullable=False, index=True)
    email = Column(String(255), unique=True, nullable=False, index=True)
    hashed_password = Column(String(255), nullable=False)
    profile_picture_url = Column(String(255), nullable=True)
    last_login = Column(TIMESTAMP(timezone=True), nullable=True)
    created_at = Column(
        TIMESTAMP(timezone=True), server_default=func.now(), nullable=False
    )
    updated_at = Column(
        TIMESTAMP(timezone=True),
        server_default=func.now(),
        onupdate=func.now(),
        nullable=False,
    )

    password_reset_tokens = relationship(
        "PasswordResetToken", back_populates="user"
    )


class BlacklistedToken(Base):
    __tablename__ = "blacklisted_tokens"
    __table_args__ = {"schema": "users"}

    id = Column(UUID(as_uuid=True), primary_key=True, server_default=text("uuid_generate_v4()"))
    token = Column(Text, unique=True, nullable=False, index=True)
    user_id = Column(
        UUID(as_uuid=True),
        ForeignKey("users.users.id", ondelete="CASCADE"),
        nullable=True,
    )
    username = Column(String(255), nullable=True)
    blacklisted_at = Column(
        TIMESTAMP(timezone=True), server_default=func.now(), nullable=False
    )
    expires_at = Column(DateTime(timezone=True), nullable=False)


class UserStatus(Base):
    __tablename__ = "presence"
    __table_args__ = (
        CheckConstraint(
            "status IN ('online', 'away', 'offline')",
            name="valid_status_check",
        ),
        {"schema": "presence"},
    )

    user_id = Column(
        UUID(as_uuid=True),
        ForeignKey("users.users.id", ondelete="CASCADE"),
        primary_key=True,
    )
    status = Column(String(10), nullable=False, default="offline")
    last_changed = Column(
        TIMESTAMP(timezone=True),
        server_default=func.now(),
        nullable=False,
        index=True,
    )


class Connection(Base):
    __tablename__ = "connections"
<<<<<<< HEAD
    __table_args__ = (
        CheckConstraint(
            "status IN ('pending', 'accepted', 'rejected', 'blocked')",
            name="ck_connection_status_enum",
        ),
        CheckConstraint(
            "user_id != friend_id",
            name="ck_user_friend_different",
        ),
        UniqueConstraint('user_id', 'friend_id', name='unique_connection'),
        Index('idx_connection_user', 'user_id'),
        Index('idx_connection_friend', 'friend_id'),
        Index('idx_connection_user_friend', 'user_id', 'friend_id', unique=True),
        {
            "comment": (
            "Stores the connection status between two users "
            "and when it was last updated"
        ),
         "schema": "connections"
         },
    )

    id = Column(UUID(as_uuid=True), primary_key=True, server_default=text("uuid_generate_v4()"))
    user_id = Column(UUID(as_uuid=True), ForeignKey("users.users.id", ondelete="CASCADE"), nullable=False)
    friend_id = Column(UUID(as_uuid=True), ForeignKey("users.users.id", ondelete="CASCADE"), nullable=False)
    status = Column(String(10), nullable=False)
    created_at = Column(DateTime, nullable=False, server_default=func.now())
    updated_at = Column(DateTime, nullable=False, server_default=func.now(), onupdate=func.now())
=======
    __table_args__ = {"schema": "presence"}

    user_id = Column(
        UUID(as_uuid=True),
        ForeignKey("users.users.id", ondelete="CASCADE"),
        primary_key=True,
        nullable=False,
    )
    connected_user_id = Column(
        UUID(as_uuid=True),
        ForeignKey("users.users.id", ondelete="CASCADE"),
        primary_key=True,
        nullable=False,
    )
    connection_status = Column(Text, nullable=False, index=True)
    created_at = Column(
        TIMESTAMP(timezone=True), server_default=func.now(), nullable=False
    )


class PasswordResetToken(Base):
    __tablename__ = "password_resets"
    __table_args__ = {"schema": "users"}

    id = Column(Integer, primary_key=True, index=True)
    user_id = Column(
        UUID(as_uuid=True),
        ForeignKey("users.users.id", ondelete="CASCADE"),
        nullable=False,
    )
    token = Column(String(128), unique=True, nullable=False, index=True)
    expires_at = Column(DateTime(timezone=True), nullable=False)
    user = relationship("User", back_populates="password_reset_tokens")

>>>>>>> da1ed436
<|MERGE_RESOLUTION|>--- conflicted
+++ resolved
@@ -1,13 +1,6 @@
 # services/db_init/app/models.py
 import uuid
 
-<<<<<<< HEAD
-from sqlalchemy import CheckConstraint, Column, DateTime, ForeignKey, String, Text, UniqueConstraint, Index
-from sqlalchemy.dialects.postgresql import TIMESTAMP, UUID
-from sqlalchemy.sql import func, text
-from sqlalchemy.orm import relationship, DeclarativeBase
-
-=======
 from sqlalchemy import (
     CheckConstraint,
     Column,
@@ -16,11 +9,13 @@
     Integer,
     String,
     Text,
+    UniqueConstraint,
+    Index
 )
 from sqlalchemy.dialects.postgresql import TIMESTAMP, UUID
-from sqlalchemy.orm import DeclarativeBase, relationship
-from sqlalchemy.sql import func
->>>>>>> da1ed436
+from sqlalchemy.sql import func, text
+from sqlalchemy.orm import relationship, DeclarativeBase
+
 
 
 class Base(DeclarativeBase):
@@ -96,7 +91,6 @@
 
 class Connection(Base):
     __tablename__ = "connections"
-<<<<<<< HEAD
     __table_args__ = (
         CheckConstraint(
             "status IN ('pending', 'accepted', 'rejected', 'blocked')",
@@ -124,40 +118,4 @@
     friend_id = Column(UUID(as_uuid=True), ForeignKey("users.users.id", ondelete="CASCADE"), nullable=False)
     status = Column(String(10), nullable=False)
     created_at = Column(DateTime, nullable=False, server_default=func.now())
-    updated_at = Column(DateTime, nullable=False, server_default=func.now(), onupdate=func.now())
-=======
-    __table_args__ = {"schema": "presence"}
-
-    user_id = Column(
-        UUID(as_uuid=True),
-        ForeignKey("users.users.id", ondelete="CASCADE"),
-        primary_key=True,
-        nullable=False,
-    )
-    connected_user_id = Column(
-        UUID(as_uuid=True),
-        ForeignKey("users.users.id", ondelete="CASCADE"),
-        primary_key=True,
-        nullable=False,
-    )
-    connection_status = Column(Text, nullable=False, index=True)
-    created_at = Column(
-        TIMESTAMP(timezone=True), server_default=func.now(), nullable=False
-    )
-
-
-class PasswordResetToken(Base):
-    __tablename__ = "password_resets"
-    __table_args__ = {"schema": "users"}
-
-    id = Column(Integer, primary_key=True, index=True)
-    user_id = Column(
-        UUID(as_uuid=True),
-        ForeignKey("users.users.id", ondelete="CASCADE"),
-        nullable=False,
-    )
-    token = Column(String(128), unique=True, nullable=False, index=True)
-    expires_at = Column(DateTime(timezone=True), nullable=False)
-    user = relationship("User", back_populates="password_reset_tokens")
-
->>>>>>> da1ed436
+    updated_at = Column(DateTime, nullable=False, server_default=func.now(), onupdate=func.now())