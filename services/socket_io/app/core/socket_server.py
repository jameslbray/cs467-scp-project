--- conflicted
+++ resolved
@@ -102,11 +102,7 @@
 
         # Declare queues
         await self.rabbitmq.declare_queue("presence", durable=True)
-<<<<<<< HEAD
-        await self.rabbitmq.declare_queue("socket_io_notifications", durable=True)
-=======
         await self.rabbitmq.declare_queue("socket_notifications", durable=True)
->>>>>>> cba49544
 
         # Bind queue to presence exchange for status updates
         await self.rabbitmq.bind_queue(
@@ -121,25 +117,14 @@
 
         # Bind queue to notifications exchange
         await self.rabbitmq.bind_queue(
-<<<<<<< HEAD
-            "socket_io_notifications",
-            "notifications",
-            "user.#",
-=======
             "socket_notifications",
             "notifications",
             "user.#",  # Use topic pattern to catch all user notifications
->>>>>>> cba49544
         )
 
         # Start consuming notification events
         await self.rabbitmq.consume(
-<<<<<<< HEAD
-            "socket_io_notifications",
-            self._handle_notification,
-=======
             "socket_notifications", self._handle_notification
->>>>>>> cba49544
         )
 
         # Start consuming presence updates
@@ -624,7 +609,8 @@
         try:
             logger.info("Received notification from RabbitMQ")
             body = json.loads(message.body.decode())
-            recipient_id = body.get("recipient_id")
+            notification_data = body.get("notification", {})
+            recipient_id = notification_data.get("recipient_id")
 
             logger.info(f"Received notification: {notification_data}")
 
