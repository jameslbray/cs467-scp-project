import logging
from contextlib import asynccontextmanager

from fastapi import FastAPI

from services.shared.utils.retry import CircuitBreaker, with_retry

from .core.rabbitmq import ChatRabbitMQClient
from .core.socket_connector import SocketManager
from .db.mongo import close_mongo_connection, get_db, init_mongo

# Configure logging
logging.basicConfig(level=logging.INFO)
logger = logging.getLogger(__name__)

# Initialize services
socket_connector = SocketManager()
rabbitmq_client = ChatRabbitMQClient()

# Circuit breaker configurations
mongo_circuit_breaker = CircuitBreaker(
    name="mongo-connection",
    failure_threshold=3,
    reset_timeout=5
)

rabbitmq_circuit_breaker = CircuitBreaker(
    name="rabbitmq-connection",
    failure_threshold=3,
    reset_timeout=5
)

socket_circuit_breaker = CircuitBreaker(
    name="socket-connection",
    failure_threshold=3,
    reset_timeout=5,
)

@asynccontextmanager
async def lifespan(app: FastAPI):
    """
    Lifespan context manager to handle startup and shutdown events
    """
    # Startup logic with circuit breaker pattern
    logger.info("Starting chat service...")

    try:
        # Initialize MongoDB with retry and circuit breaker
        await with_retry(
            init_mongo,
            max_attempts=5,
<<<<<<< HEAD
            initial_delay=5,
            exponential_base=2,
            circuit_breaker=mongo_circuit_breaker
=======
            max_delay=1,
            exponential_base=2,
            circuit_breaker=mongo_circuit_breaker,
            operation_args=(),
            operation_kwargs={}  # Any parameters for init_mongo would go here
>>>>>>> 7d4a7e83
        )
        logger.info("MongoDB connection established")

        # Initialize the socket connector with retry and circuit breaker
        await with_retry(
            socket_connector.initialize,
            max_attempts=5,
<<<<<<< HEAD
            initial_delay=5,
=======
            max_delay=1,
>>>>>>> 7d4a7e83
            exponential_base=2,
            circuit_breaker=socket_circuit_breaker
        )
        logger.info("Socket connector initialized")

        # Initialize RabbitMQ client with retry and circuit breaker
        await with_retry(
            rabbitmq_client.initialize,
            max_attempts=5,
<<<<<<< HEAD
            initial_delay=5,
=======
            max_delay=1,
>>>>>>> 7d4a7e83
            exponential_base=2,
            circuit_breaker=rabbitmq_circuit_breaker
        )
        logger.info("RabbitMQ client initialized")

        logger.info("Chat service started successfully")
    except Exception as e:
        logger.error(f"Error during startup: {e}")
        # Still proceed with starting the app, but some services might be unavailable
        logger.warning("Chat service started with degraded functionality")

    yield  # FastAPI serves requests during this period

    # Shutdown logic
    logger.info("Shutting down chat service...")

    # Close all connections in reverse order, with graceful error handling
    try:
        await socket_connector.shutdown()
        logger.info("Socket connector shutdown complete")
    except Exception as e:
        logger.error(f"Error shutting down socket connector: {e}")

    try:
        await rabbitmq_client.close()
        logger.info("RabbitMQ connection closed")
    except Exception as e:
        logger.error(f"Error closing RabbitMQ connection: {e}")

    try:
        await close_mongo_connection()
        logger.info("MongoDB connection closed")
    except Exception as e:
        logger.error(f"Error closing MongoDB connection: {e}")

    logger.info("Chat service shutdown complete")

# Create FastAPI application with lifespan manager
app = FastAPI(
    title="Chat Service API",
    description="Service for managing chat and messaging",
    version="0.1.0",
    lifespan=lifespan,
)


@app.get("/")
async def root():
    """Root endpoint that returns a welcome message."""
    return {
        "message": "Welcome to the Chat Service API",
        "service": "chat-service",
        "status": "operational",
    }


@app.get("/health")
async def health_check():
    """Health check endpoint for the service."""
    # Check the state of the circuit breakers
    status = "healthy"
    circuit_breakers = {
        "mongo": "closed" if not mongo_circuit_breaker.is_open else "open",
        "rabbitmq": "closed" if not rabbitmq_circuit_breaker.is_open else "open",
        "socket": "closed" if not socket_circuit_breaker.is_open else "open",
    }

    # If any circuit breaker is open, consider the service degraded
    if any(state == "open" for state in circuit_breakers.values()):
        status = "degraded"

    return {
        "status": status,
        "circuit_breakers": circuit_breakers
    }


@app.get("/test-mongo")
async def test_mongo_connection():
    """Test MongoDB connection and list collections."""
    try:
        # Use circuit breaker for this test operation
        async def get_collections():
            database = get_db()
            return await database.list_collection_names()

        collections = await with_retry(
            get_collections,
            max_retries=2,
            delay=0.5,
            circuit_breaker=mongo_circuit_breaker
        )

        return {
            "status": "success",
            "message": "Successfully connected to MongoDB",
            "collections": collections,
            "database": get_db().name,
            "circuit_breaker": "closed" if not mongo_circuit_breaker.is_open else "open",
        }
    except RuntimeError as e:
        logger.error(f"MongoDB not initialized: {e}")
        return {"status": "error", "message": "MongoDB not initialized"}
    except Exception as e:
        logger.error(f"MongoDB connection error: {e}")
        return {"status": "error", "message": f"Failed to connect to MongoDB: {str(e)}"}<|MERGE_RESOLUTION|>--- conflicted
+++ resolved
@@ -49,17 +49,11 @@
         await with_retry(
             init_mongo,
             max_attempts=5,
-<<<<<<< HEAD
-            initial_delay=5,
-            exponential_base=2,
-            circuit_breaker=mongo_circuit_breaker
-=======
             max_delay=1,
             exponential_base=2,
             circuit_breaker=mongo_circuit_breaker,
             operation_args=(),
             operation_kwargs={}  # Any parameters for init_mongo would go here
->>>>>>> 7d4a7e83
         )
         logger.info("MongoDB connection established")
 
@@ -67,11 +61,7 @@
         await with_retry(
             socket_connector.initialize,
             max_attempts=5,
-<<<<<<< HEAD
-            initial_delay=5,
-=======
             max_delay=1,
->>>>>>> 7d4a7e83
             exponential_base=2,
             circuit_breaker=socket_circuit_breaker
         )
@@ -81,11 +71,7 @@
         await with_retry(
             rabbitmq_client.initialize,
             max_attempts=5,
-<<<<<<< HEAD
-            initial_delay=5,
-=======
             max_delay=1,
->>>>>>> 7d4a7e83
             exponential_base=2,
             circuit_breaker=rabbitmq_circuit_breaker
         )
